import time
import copy
import pathlib
import tempfile
import platform
import subprocess
import numpy

try:
    import soundfile
except ImportError:
    soundfile = False
except OSError as e:
    soundfile = False
    print(e)
    print("If you use linux, libsndfile needs to be installed manually:"
          "sudo apt-get install libsndfile1")
try:
    import soundcard
except ImportError:
    soundcard = False
try:
    import scipy.signal
except ImportError:
    scipy = False
try:
    import matplotlib
    import matplotlib.pyplot as plt
except ImportError:
    matplotlib, plt = False, False

_system = platform.system()
if _system == 'Windows':
    import winsound

import slab.signal
from slab.signal import Signal
from slab.filter import Filter
from slab import data_path

# get a temporary directory for writing intermediate files
_tmpdir = pathlib.Path(tempfile.gettempdir())

try:  # try getting a previously set calibration intensity from file
    _calibration_intensity = numpy.load(data_path(allow_download=False) + 'calibration_intensity.npy')
except FileNotFoundError:
    _calibration_intensity = 0  #: Difference between rms intensity and measured output intensity in dB

_default_level = 70  # the default level for generated Sounds in dB


def set_default_level(level):
    global _default_level
    _default_level = level


class Sound(Signal):
    """ Class for working with sounds, including loading/saving, manipulating and playing. Inherits from the base class
    `slab.Signal`. Instances of Sound can be created by either loading a file, passing an array of values and a
    samplerate or by using one of the sound-generating methods of the class (all of the @staticmethods).
    Arguments:
        data ( str | pathlib.Path | numpy.ndarray | slab.Signal | list): Given a string or Path pointing to the
            .wav file, the `data` and `samplerate` will be loaded from the file. Given and array, and instance of
            a `Signal` or a list, the data will be passed to the super class (see documentation of slab.Signal).
        samplerate(int | float): must only be defined when creating a `Sound` from an array.
    Attributes:
        .data: the data-array of the Sound object which has the shape `n_samples` x `n_channels`.
        .n_channels: the number of channels in `data`.
        .n_samples: the number of samples in `data`. Equals `duration` * `samplerate`.
        .duration: the duration of the sound in seconds. Equals `n_samples` / `samplerate`.
    Examples:
        import slab, numpy
        # generate a Sound object from an array of random floats:
        sig = slab.Sound(data=numpy.random.randn(10000), samplerate=41000)
        # generate a Sound object using one of the modules methods, like `tone`:
        sig = slab.Sound.tone()  # generate a tone
        sig.level = 80  # set the level to 80 dB
        sig = sig.ramp(duration=0.05)  # add a 50 millisecond ramp
        sig.spectrum(log_power=True)  # plot the spectrum
        sig. waveform()  # plot the time course """

    def _get_level(self):
        """ Calculate level in dB SPL (RMS) assuming array is in Pascals.
        Returns:
            (float | numpy.ndarray): In the case of multi-channel sounds, returns an array of levels (one per channel),
                otherwise returns a float. """
        if self.n_channels == 1:
            rms_value = numpy.sqrt(numpy.mean(numpy.square(self.data - numpy.mean(self.data))))
            if rms_value == 0:
                rms_decibel = 0
            else:
                rms_decibel = 20.0 * numpy.log10(rms_value / 2e-5)
            return rms_decibel + _calibration_intensity
        channels = self.channels()
        levels = [c.level for c in channels]
        return numpy.array(levels)

    def _set_level(self, level):
        """ Sets level in dB SPL (RMS) assuming array is in Pascals.
        Arguments:
            level (float | int | numpy.ndarray | None): the level in dB. Given a single float or int, all channels will
                be set to this level. should be a value in dB, or an array of levels, one for each channel.
                If None, use the value from _default_level. """
        if level is None:
            level = _default_level
        rms_decibel = self._get_level()
        if self.n_channels > 1:
            level = numpy.array(level)
            if level.size == 1:
                level = level.repeat(self.n_channels)
            level = numpy.reshape(level, (1, self.n_channels))
            rms_decibel = numpy.reshape(rms_decibel, (1, self.n_channels))
        gain = 10 ** ((level - rms_decibel) / 20.)
        self.data *= gain

    level = property(fget=_get_level, fset=_set_level, doc="""
    Can be used to get or set the rms level of a sound, which should be in dB.
    For single channel sounds a value in dB is used, for multiple channel
    sounds a value in dB can be used for setting the level (all channels
    will be set to the same level), or a list/tuple/array of levels. Use
    :meth:`slab.Sound.calibrate` to make the computed level reflect output intensity.
    """)

    def __init__(self, data, samplerate=None):
        if isinstance(data, pathlib.Path):  # Sound initialization from a file name (pathlib object)
            data = str(data)
        if isinstance(data, str):  # Sound initialization from a file name (string)
            if samplerate is not None:
                raise ValueError('Cannot specify samplerate when initialising Sound from a file.')
            _ = Sound.read(data)
            self.data = _.data
            self.samplerate = _.samplerate
        else:
            # delegate to the baseclass init
            super().__init__(data, samplerate)

    # static methods (creating sounds)
    @staticmethod
    def read(filename):
        """ Load a wav file and create an instance of `Sound`.
        Arguments:
            filename (str): the full path to a (.wav) file.
        Returns:
            (slab.Sound): the sound generated with the `data` and `samplerate` from the file. """
        if soundfile is False:
            raise ImportError(
                'Reading wav files requires SoundFile (pip install git+https://github.com/bastibe/SoundFile.git')
        data, samplerate = soundfile.read(filename)
        return Sound(data, samplerate=samplerate)

    @staticmethod
    def tone(frequency=500, duration=1., phase=0, samplerate=None, n_channels=1):
        """ Generate a pure tone.
        Arguments:
            frequency (int | float | list): frequency of the tone.  Given a list of length `n_channels`, one
                element of the list is used as frequency for each channel.
            duration (float | int): duration of the sound in seconds (given a float) or in samples (given an int).
            phase (int | float | list): phase of the sinusoid, defaults to 0. Given a list of length `n_channels`, one
                element of the list is used as phase for each channel.
            samplerate (int | None): the samplerate of the sound. If None, use the default samplerate.
            n_channels (int): number of channels, defaults to one.
        Returns:
            (slab.Sound): the tone generated from the parameters. """
        if samplerate is None:
            samplerate = slab.signal._default_samplerate
        duration = Sound.in_samples(duration, samplerate)
        frequency = numpy.array(frequency)
        phase = numpy.array(phase)
        if frequency.size > n_channels == 1:
            n_channels = frequency.size
        if phase.size > n_channels == 1:
            n_channels = phase.size
        if frequency.size == n_channels:
            frequency.shape = (1, n_channels)
        if phase.size == n_channels:
            phase.shape = (1, n_channels)
        t = numpy.arange(0, duration, 1) / samplerate
        t.shape = (t.size, 1)  # ensures C-order
        x = numpy.sin(phase + 2 * numpy.pi * frequency * numpy.tile(t, (1, n_channels)))
        out = Sound(x, samplerate)
        out.level = _default_level
        return out

    @staticmethod
    def harmoniccomplex(f0=500, duration=1., amplitude=0, phase=0, samplerate=None, n_channels=1):
        """ Generate a harmonic complex tone composed of pure tones at integer multiples of the fundamental frequency.
        Arguments:
            f0 (int): the fundamental frequency. Harmonics will be generated at integer multiples of this value.
            duration (float | int): duration of the sound in seconds (given a float) or in samples (given an int).
            amplitude (int | float | list): Amplitude in dB, relative to the full scale (i.e. 0 corresponds to maximum
                intensity, -30 would be 30 dB softer). Given a single int or float, all harmonics are set to the same
                amplitude and harmonics up to 1/5th of of the samplerate are generated. Given a list of values,
                the number of harmonics generated is equal to the length of the list with each element of the list
                setting the amplitude for one harmonic.
            phase (int | float | string | list): phase of the sinusoid, defaults to 0. Given a list (with the same
                length as the one given for the amplitude argument) every element will be used as the phase of one
                harmonic. Given a string, its value must be schroeder', in which case the harmonics are in
                Schroeder phase, producing a complex tone with minimal peak-to-peak amplitudes (Schroeder 1970).
            samplerate (int | None): the samplerate of the sound. If None, use the default samplerate.
            n_channels (int): number of channels, defaults to one.
        Returns:
            (slab.Sound): the harmonic complex generated from the parameters.
        Examples:
            sig = slab.Sound.harmoniccomplex(f0=200, amplitude=[0,-10,-20,-30])  # generate the harmonic complex tone
            _ = sig.spectrum()  # plot it's spectrum """
        if samplerate is None:
            samplerate = slab.signal._default_samplerate
        phases = numpy.array(phase).flatten()
        amplitudes = numpy.array(amplitude).flatten()
        if len(phases) > 1 or len(amplitudes) > 1:
            if (len(phases) > 1 and len(amplitudes) > 1) and (len(phases) != len(amplitudes)):
                raise ValueError('Please specify the same number of phases and amplitudes')
            n_harmonics = max(len(phases), len(amplitudes))
        else:
            n_harmonics = int(numpy.floor(samplerate / (5 * f0)))
        if len(phases) == 1:
            phases = numpy.tile(phase, n_harmonics)
        if len(amplitudes) == 1:
            amplitudes = numpy.tile(amplitude, n_harmonics)
        freqs = numpy.linspace(f0, n_harmonics * f0, n_harmonics, endpoint=True)
        if isinstance(phase, str) and phase == 'schroeder':
            n = numpy.linspace(1, n_harmonics, n_harmonics, endpoint=True)
            phases = numpy.pi * n * (n + 1) / n_harmonics
        out = Sound.tone(f0, duration, phase=phases[0], samplerate=samplerate, n_channels=n_channels)
        lvl = out.level
        out.level += amplitudes[0]
        for i in range(1, n_harmonics):
            tmp = Sound.tone(frequency=freqs[i], duration=duration,
                             phase=phases[i], samplerate=samplerate, n_channels=n_channels)
            tmp.level = lvl + amplitudes[i]
            out += tmp
        out.level = _default_level
        return out

    @staticmethod
    def whitenoise(duration=1.0, samplerate=None, n_channels=1):
        """ Generate white noise.
        Arguments:
            duration (float | int): duration of the sound in seconds (given a float) or in samples (given an int).
            samplerate (int | None): the samplerate of the sound. If None, use the default samplerate.
            n_channels (int): number of channels, defaults to one. If channels > 1, several channels of uncorrelated
                noise are generated.
        Returns:
            (slab.Sound): the white noise generated from the parameters.
        Examples:
            noise = slab.Sound.whitenoise(1.0, n_channels=2).  # generate a 1 second white noise with two channels """
        if samplerate is None:
            samplerate = slab.signal._default_samplerate
        duration = Sound.in_samples(duration, samplerate)
        x = numpy.random.randn(duration, n_channels)
        out = Sound(x, samplerate)
        out.level = _default_level
        return out

    @staticmethod
    def powerlawnoise(duration=1.0, alpha=1, samplerate=None, n_channels=1):
        """ Generate a power-law noise with a spectral density per unit of bandwidth scales as 1/(f**alpha).
        Arguments:
            duration (float | int): duration of the sound in seconds (given a float) or in samples (given an int).
            alpha (int) : power law exponent.
            samplerate: output samplerate
            samplerate (int | None): the samplerate of the sound. If None, use the default samplerate.
            n_channels (int): number of channels, defaults to one. If channels > 1, several channels of uncorrelated
                noise are generated.
        Returns:
            (slab.Sound): the power law noise generated from the parameters.
        Examples:
            # Generate and plot power law noise with three different exponents
            from matplotlib import pyplot as plt
            fig, ax = plt.subplots()
            for alpha in [1, 2, 3]:
                noise = slab.Sound.powerlawnoise(0.2, alpha, samplerate=8000)
                noise.spectrum(axis=ax, show=False)
            plt.show() """
        if samplerate is None:
            samplerate = slab.signal._default_samplerate
        duration = Sound.in_samples(duration, samplerate)
        n = duration
        n2 = int(n / 2)
        f = numpy.array(numpy.fft.fftfreq(n, d=1.0 / samplerate), dtype=complex)
        f.shape = (len(f), 1)
        f = numpy.tile(f, (1, n_channels))
        if n % 2 == 1:
            z = (numpy.random.randn(n2, n_channels) + 1j * numpy.random.randn(n2, n_channels))
            a2 = 1.0 / (f[1:(n2 + 1), :] ** (alpha / 2.0))
        else:
            z = (numpy.random.randn(n2 - 1, n_channels) + 1j * numpy.random.randn(n2 - 1, n_channels))
            a2 = 1.0 / (f[1:n2, :] ** (alpha / 2.0))
        a2 *= z
        if n % 2 == 1:
            d = numpy.vstack((numpy.ones((1, n_channels)), a2,
                              numpy.flipud(numpy.conj(a2))))
        else:
            d = numpy.vstack((numpy.ones((1, n_channels)), a2,
                              1.0 / (numpy.abs(f[n2]) ** (alpha / 2.0)) *
                              numpy.random.randn(1, n_channels),
                              numpy.flipud(numpy.conj(a2))))
        x = numpy.real(numpy.fft.ifft(d.flatten()))
        x.shape = (n, n_channels)
        out = Sound(x, samplerate)
        out.level = _default_level
        return out

    @staticmethod
    def pinknoise(duration=1.0, samplerate=None, n_channels=1):
        """ Generate pink noise (power law noise with exponent alpha==1. This is simply a wrapper for calling
        the `powerlawnoise` method.
        Arguments:
            see `slab.Sound.powerlawnoise`
        Returns:
            (slab.Sound): power law noise generated from the parameters with exponent alpha==1. """
        return Sound.powerlawnoise(duration, 1.0, samplerate=samplerate, n_channels=n_channels)

    @staticmethod
    def irn(frequency=100, gain=1, n_iter=4, duration=1.0, samplerate=None, n_channels=1):
        """
        Generate iterated ripple noise (IRN). IRN is a broadband noise with temporal regularities,
        which can give rise to a perceptible pitch. Since the perceptual pitch to noise
        ratio of these stimuli can be altered without substantially altering their spectral
        content, they have been useful in exploring the role of temporal processing in pitch
        perception [Yost 1996, JASA].
        Arguments:
            frequency (int | float): the frequency of the signals perceived pitch in Hz.
            gain (int | float) : multiplicative factor of the repeated additions. Smaller values reduce the
                temporal regularities in the resulting IRN.
            n_iter (int): number of iterations of additions. Higher values increase pitch saliency.
            duration (float | int): duration of the sound in seconds (given a float) or in samples (given an int).
            samplerate (int | None): the samplerate of the sound. If None, use the default samplerate.
            n_channels (int): number of channels, defaults to one. If channels > 1, several channels with copies of
                the noise are generated.
        Returns:
            (slab.Sound): ripple noise that has a perceived pitch at the given frequency.
        """
        if samplerate is None:
            samplerate = slab.signal._default_samplerate
        delay = 1 / frequency
        out = []
        for _ in range(n_channels):
            noise = Sound.whitenoise(duration, samplerate=samplerate)
            x = numpy.array(noise.data.T)[0]
            irn_add = numpy.fft.fft(x)
            n_samples, sample_dur = len(irn_add), float(1 / samplerate)
            w = 2 * numpy.pi * numpy.fft.fftfreq(n_samples, sample_dur)
            d = float(delay)
            for k in range(1, n_iter + 1):
                irn_add += (gain ** k) * irn_add * numpy.exp(-1j * w * k * d)
            irn_add = numpy.fft.ifft(irn_add)
            x = numpy.real(irn_add)
            out.append(x)
        out = Sound(out, samplerate)
        out.level = _default_level
        return out

    @staticmethod
    def click(duration=0.0001, samplerate=None, n_channels=1):
        """Generate a click (a sequence of ones).
        Arguments:
            duration (float | int): duration of the sound in seconds (given a float) or in samples (given an int).
            samplerate (int | None): the samplerate of the sound. If None, use the default samplerate.
            n_channels (int): number of channels, defaults to one.
        Returns:
            (slab.Sound): click generated from the given parameters. """
        if samplerate is None:
            samplerate = slab.signal._default_samplerate
        duration = Sound.in_samples(duration, samplerate)
        out = Sound(numpy.ones((duration, n_channels)), samplerate)
        out.level = _default_level
        return out

    @staticmethod
    def clicktrain(duration=1.0, frequency=500, clickduration=0.0001, samplerate=None):
        """Generate a series of n clicks (by calling the `click` method) with a perceived pitch at the given frequency.
        Arguments:
            duration (float | int): duration of the sound in seconds (given a float) or in samples (given an int).
            frequency (float | int): the frequency of the signals perceived pitch in Hz.
            clickduration: (float | int): duration of a single click in seconds (given a float) or in
                samples (given an int). The number of clicks in the train is given by `duration` / `clickduration`.
            samplerate (int | None): the samplerate of the sound. If None, use the default samplerate.
        Returns:
            (slab.Sound): click train generated from the given parameters. """
        if samplerate is None:
            samplerate = slab.signal._default_samplerate
        duration = Sound.in_samples(duration, samplerate)
        clickduration = Sound.in_samples(clickduration, samplerate)
        interval = int(numpy.rint(1 / frequency * samplerate))
        n = numpy.rint(duration / interval)
        oneclick = Sound.click(clickduration, samplerate=samplerate)
        oneclick.level = _default_level
        oneclick.resize(interval)
        oneclick.repeat(n)
        return oneclick

    @staticmethod
    def chirp(duration=1.0, from_frequency=100, to_frequency=None, samplerate=None, kind='quadratic'):
        """ Returns a pure tone with in- or decreasing frequency using the function `scipy.sound.chirp`.
        Arguments:
            duration (float | int): duration of the sound in seconds (given a float) or in samples (given an int).
            from_frequency (float | int): the frequency of tone in Hz at the start of the sound.
            to_frequency (float | int | None): the frequency of tone in Hz at the end of the sound. If None, the
                nyquist frequency (`samplerate` / 2) will be used.
            samplerate (int | None): the samplerate of the sound. If None, use the default samplerate.
            kind (str): determines the type of ramp (see :func:`scipy.sound.chirp` for options).
        Returns:
            (slab.Sound): chirp generated from the given parameters. """
        if scipy is False:
            raise ImportError('Generating chirps requires Scipy.')
        if samplerate is None:
            samplerate = slab.signal._default_samplerate
        duration = Sound.in_samples(duration, samplerate)
        t = numpy.arange(0, duration, 1) / samplerate  # generate a time vector
        t.shape = (t.size, 1)  # ensures C-order
        if not to_frequency:
            to_frequency = samplerate / 2
        chirp = scipy.signal.chirp(
            t, from_frequency, t[-1], to_frequency, method=kind, vertex_zero=True)
        out = Sound(chirp, samplerate=samplerate)
        out.level = _default_level
        return out

    @staticmethod
    def silence(duration=1.0, samplerate=None, n_channels=1):
        """ Generate silence (all samples equal zero).
        Arguments:
            duration (float | int): duration of the sound in seconds (float) or samples (int).
            samplerate (int | None): the samplerate of the sound. If None, use the default samplerate.
            n_channels (int): number of channels, defaults to one.
        Returns:
            (slab.Sound): silence generated from the given parameters. """
        if samplerate is None:
            samplerate = slab.signal._default_samplerate
        duration = Sound.in_samples(duration, samplerate)
        out = Sound(numpy.zeros((duration, n_channels)), samplerate)
        return out

    @staticmethod
    def vowel(vowel='a', gender=None, glottal_pulse_time=12, formant_multiplier=1,
              duration=1., samplerate=None, n_channels=1):
        """ Generate a sound resembling the human vocalization of a vowel.
        Arguments:
            vowel (str | None): kind of vowel to generate can be: 'a', 'e', 'i', 'o', 'u', 'ae', 'oe', or 'ue'. For
                these vowels, the function haa pre-set format frequencies. If None, a vowel will be generated from
                random formant frequencies in the range of the existing vowel formants.
            gender (str | None): Setting the gender ('male', 'female') is a shortcut for setting  the arguments
                `glottal_pulse_time` and `formant_multiplier`.
            glottal_pulse_time (int | float) : the distance between glottal pulses in
                milliseconds (determines vocal trakt length).
            formant_multiplier (int | float): multiplier for the pre-set formant frequencies (scales the voice pitch).
            duration (float | int): duration of the sound in seconds (given a float) or in samples (given an int).
            samplerate (int | None): the samplerate of the sound. If None, use the default samplerate.
            n_channels (int): number of channels, defaults to one.
        Returns:
            (slab.Sound): vowel generated from the given parameters. """
        if samplerate is None:
            samplerate = slab.signal._default_samplerate
        duration = Sound.in_samples(duration, samplerate)
        formant_freqs = {'a': (0.73, 1.09, 2.44), 'e': (0.36, 2.25, 3.0), 'i': (0.27, 2.29, 3.01),
                         'o': (0.35, 0.5, 2.6), 'u': (0.3, 0.87, 2.24), 'ae': (0.86, 2.05, 2.85),
                         'oe': (0.4, 1.66, 1.96), 'ue': (0.25, 1.67, 2.05)}
        if vowel is None:
            BW = 0.3
            formants = (0.22 / (1 - BW) + (0.86 / (1 + BW) - 0.22 / (1 - BW)) * numpy.random.rand(),
                        0.5 / (1 - BW) + (2.29 / (1 + BW) - 0.5 / (1 - BW)) * numpy.random.rand(),
                        1.96 / (1 - BW) + (3.01 / (1 + BW) - 1.96 / (1 - BW)) * numpy.random.rand())
        else:
            if vowel not in formant_freqs:
                raise ValueError(f'Unknown vowel: {vowel}')
            formants = formant_freqs[vowel]
        if gender == 'male':
            glottal_pulse_time = 12
        elif gender == 'female':
            glottal_pulse_time = 6
            formant_multiplier = 1.2  # raise formant frequencies by 20%
        formants = [formant_multiplier * f for f in formants]  # scale each formant
        ST = 1000 / samplerate
        times = ST * numpy.arange(duration)
        T05 = 2.5  # decay half-time for glottal pulses
        env = numpy.exp(-numpy.log(2) / T05 * numpy.mod(times, glottal_pulse_time))
        env = numpy.mod(times, glottal_pulse_time) ** 0.25 * env
        min_env = numpy.min(env[(times >= glottal_pulse_time / 2) & (times <= glottal_pulse_time - ST)])
        env = numpy.maximum(env, min_env)
        out = numpy.zeros(len(times))
        for f in formants:
            A = numpy.min((0, -6 * numpy.log2(f)))
            out = out + 10 ** (A / 20) * env * numpy.sin(2 * numpy.pi *
                                                         f * numpy.mod(times, glottal_pulse_time))
        if n_channels > 1:
            out = numpy.tile(out, (n_channels, 1))
        vowel = Sound(data=out, samplerate=samplerate)
        vowel.filter(frequency=0.75 * samplerate / 2, kind='lp')
        vowel.level = _default_level
        return vowel

    @staticmethod
    def multitone_masker(duration=1.0, low_cutoff=125, high_cutoff=4000, bandwidth=1/3, samplerate=None):
        """ Generate noise made of ERB-spaced random-phase pure tones. This noise does not have random amplitude
        variations and is useful for testing CI patients [Oxenham 2014, Trends Hear].
        Arguments:
            duration (float | int): duration of the sound in seconds (given a float) or in samples (given an int).
            low_cutoff (int | float): the lower frequency limit of the noise in Hz
            high_cutoff (int | float): the upper frequency limit of the noise in Hz
            bandwidth (float):  the signals bandwidth in octaves.
            samplerate (int | None): the samplerate of the sound. If None, use the default samplerate.
        Returns:
            (slab.Sound): multi tone masker noise, generated from the given parameters.
        Examples:
            sig = Sound.multitone_masker()
            sig = sig.ramp()
            sig.spectrum()"""
        if samplerate is None:
            samplerate = slab.signal._default_samplerate
        duration = Sound.in_samples(duration, samplerate)
        erb_freqs, _, _ = Filter._center_freqs(  # get center_freqs
            low_cutoff=low_cutoff, high_cutoff=high_cutoff, bandwidth=bandwidth)
        freqs = slab.Filter._erb2freq(erb_freqs)
        rand_phases = numpy.random.rand(len(freqs)) * 2 * numpy.pi
        sig = Sound.tone(frequency=freqs, duration=duration,
                         phase=rand_phases, samplerate=samplerate)
        data = numpy.sum(sig.data, axis=1) / len(freqs)  # collapse across channels
        out = Sound(data, samplerate=samplerate)
        out.level = _default_level
        return out

    @staticmethod
    def equally_masking_noise(duration=1.0, low_cutoff=125, high_cutoff=4000, samplerate=None):
        """ Generate an equally-masking noise (ERB noise) within a given frequency band.
        Arguments:
            duration (float | int): duration of the sound in seconds (given a float) or in samples (given an int).
            low_cutoff (int | float): the lower frequency limit of the noise in Hz
            high_cutoff (int | float): the upper frequency limit of the noise in Hz
            samplerate (int | None): the samplerate of the sound. If None, use the default samplerate.
        Returns:
            (slab.Sound): equally masking noise noise, generated from the given parameters.
        Examples:
            sig = Sound.erb_noise()
            sig.spectrum() """
        if samplerate is None:
            samplerate = slab.signal._default_samplerate
        duration = Sound.in_samples(duration, samplerate)
        n = 2 ** (duration - 1).bit_length()  # next power of 2
        st = 1 / samplerate
        df = 1 / (st * n)
        frq = df * numpy.arange(n / 2)
        frq[0] = 1  # avoid DC = 0
        lev = -10 * numpy.log10(24.7 * (4.37 * frq))
        filt = 10. ** (lev / 20)
        noise = numpy.random.randn(n)
        noise = numpy.real(numpy.fft.ifft(numpy.concatenate(
            (filt, filt[::-1])) * numpy.fft.fft(noise)))
        noise = noise / numpy.sqrt(numpy.mean(noise ** 2))
        band = numpy.zeros(len(lev))
        band[round(low_cutoff / df):round(high_cutoff / df)] = 1
        fnoise = numpy.real(numpy.fft.ifft(numpy.concatenate(
            (band, band[::-1])) * numpy.fft.fft(noise)))
        fnoise = fnoise[:duration]
        out = Sound(data=fnoise, samplerate=samplerate)
        out.level = _default_level
        return out

    @staticmethod
    def sequence(*sounds):
        """ Join sounds into a new sound object.
        Arguments
            *sounds (slab.Sound): two or more sounds to combine.
        Returns:
            (slab.Sound): the input sounds combined in a single object. """
        samplerate = sounds[0].samplerate
        for sound in sounds:
            if sound.samplerate != samplerate:
                raise ValueError('All sounds must have the same sample rate.')
        sounds = tuple(s.data for s in sounds)
        x = numpy.vstack(sounds)
        return Sound(x, samplerate)

    # instance methods
    def write(self, filename, normalise=True, fmt='WAV'):
        """ Save the sound as a WAV.
        Arguments:
            filename (str | pathlib.Path): path, the file is written to.
            normalise (bool): if True, the maximal amplitude of the sound is normalised to 1.
            fmt (str): data format to write. See soundfile.available_formats(). """
        if soundfile is False:
            raise ImportError(
                'Writing wav files requires SoundFile (pip install SoundFile).')
        if isinstance(filename, pathlib.Path):
            filename = str(filename)
        if normalise:
            soundfile.write(filename, self.data / numpy.amax(numpy.abs(self.data)), self.samplerate, format=fmt)
        else:
            if self.data.max(initial=None) > 1.0:
                print("There are data points in the signal that will be clipped. Normalization is recommended!")
            soundfile.write(filename, self.data, self.samplerate, format=fmt)

    def ramp(self, when='both', duration=0.01, envelope=None):
        """ Adds an on and/or off ramp to the sound.
        Arguments:
            when (str): can take values 'onset', 'offset' or 'both'
            duration (float | int): duration of the sound in seconds (given a float) or in samples (given an int).
            envelope(callable):  function to compute the samples of the ramp, defaults to a sinusoid
        Returns:
            (slab.Sound): copy of the sound with the added ramp(s) """
        sound = copy.deepcopy(self)
        when = when.lower().strip()
        if envelope is None:
            envelope = lambda t: numpy.sin(numpy.pi * t / 2) ** 2  # squared sine window
        sz = Sound.in_samples(duration, sound.samplerate)
        multiplier = envelope(numpy.reshape(numpy.linspace(0.0, 1.0, sz), (sz, 1)))
        if when in ('onset', 'both'):
            sound.data[:sz, :] *= multiplier
        if when in ('offset', 'both'):
            sound.data[sound.n_samples - sz:, :] *= multiplier[::-1]
        return sound

    def repeat(self, n):
        """ Repeat the sound n times.
        Arguments:
            n (int): the number of repetitions.
        Returns:
            (slab.Sound): copy of the sound repeated n times. """
        sound = copy.deepcopy(self)
        sound.data = numpy.vstack((sound.data,) * int(n))
        return sound

    @staticmethod
    def crossfade(*sounds, overlap=0.01):
        """ Crossfade several sounds.
        Arguments:
            *sounds (instances of slab.Sound): sounds to crossfade
            overlap (float | int): duration of the overlap between the cross-faded sounds in seconds (given a float)
                or in samples (given an int).
        Returns:
            (slab.Sound): A single sound that contains all input sounds cross-faded. The duration will be the
                sum of the input sounds' durations minus the overlaps.
        Examples:
            noise = Sound.whitenoise(duration=1.0)
            vowel = Sound.vowel()
            noise2vowel = Sound.crossfade(vowel, noise, vowel, overlap=0.4)
            noise2vowel.play() """
        sounds = list(sounds)
<<<<<<< HEAD
        if any([sound.duration < overlap * 2 for sound in sounds]):
            raise ValueError('The overlap can not be longer then the half of the sound.')
        if len(set([sound.n_channels for sound in sounds])) != 1:
=======
        if any([sound.duration < overlap for sound in sounds]):
            raise ValueError('The overlap can not be longer then the sound.')
        if len({sound.n_channels for sound in sounds}) != 1:
>>>>>>> 820063ef
            raise ValueError('Cannot crossfade sounds with unequal numbers of channels.')
        if len({sound.samplerate for sound in sounds}) != 1:
            raise ValueError('Cannot crossfade sounds with unequal samplerates.')
        overlap = Sound.in_samples(overlap, samplerate=sounds[0].samplerate)
        n_total = sum([sound.n_samples for sound in sounds]) - overlap * (len(sounds) - 1)
        # give each sound an offset and onset ramp and add silence to them. The length of the silence added to the
        # beginning and end of the sound is equal to the length of the sounds that come before or after minus overlaps
        n_previous = 0
        for i, sound in enumerate(sounds):
            n_samples = sound.n_samples
            if i == 0:
                sound = sound.ramp(duration=overlap, when="offset")  # for the first sound only add offset ramp
                sounds[i] = sound.resize(n_total)
            else:
                n_silence_before = n_previous - overlap * i
                n_silence_after = n_total - n_silence_before - sound.n_samples
                if i == len(sounds) - 1:
                    sound = sound.ramp(duration=overlap, when="onset")  # for the last sound only add onset ramp
                    sounds[i] = Sound.sequence(
                        Sound.silence(n_silence_before, samplerate=sound.samplerate, n_channels=sound.n_channels),
                        sound)
                else:
                    sound = sound.ramp(duration=overlap, when="both")  # for all other sounds add both
                    sounds[i] = Sound.sequence(
                        Sound.silence(n_silence_before, samplerate=sound.samplerate, n_channels=sound.n_channels),
                        sound,
                        Sound.silence(n_silence_after, samplerate=sound.samplerate, n_channels=sound.n_channels))
            n_previous += n_samples
        sound = sum(sounds)
        return sound

    def pulse(self, pulse_frequency=4, duty=0.75, rf_time=0.05):
        """ Apply a pulse envelope to the sound.
        with a `pulse_frequency` and `duty` cycle (in place).
        Arguments:
            pulse_frequency (int): the frequency of pulses in the modified sound in Hz.
            duty (float): ratio between the pulse duration and period, values must be between 1 (always high) and
                0 (always low). When using values close to 0, the `rf_time` has to be low as well, otherwise the
                ramps would be longer than the sound.
            rf_time (float): rise/fall time of the pulse in milliseconds
        Returns:
            slab.Sound: pulsed copy of the instance. """
        sound = copy.deepcopy(self)
        pulse_period = 1 / pulse_frequency
        n_pulses = round(sound.duration / pulse_period)  # number of pulses in the stimulus
        pulse_period = sound.duration / n_pulses  # period in s, fits into stimulus duration
        pulse_samples = Sound.in_samples(pulse_period * duty, sound.samplerate)
        fall_samples = Sound.in_samples(rf_time, sound.samplerate)  # 5ms rise/fall time
        if pulse_samples - 2 * fall_samples:
            raise ValueError(f"The pulse duration {pulse_samples} is shorter than the combined ramps, each with"
                             f"duration {fall_samples}. Reduce ´pulse_frequency´ or `rf_time`!")
        fall = numpy.cos(numpy.pi * numpy.arange(fall_samples) / (2 * fall_samples)) ** 2
        pulse = numpy.concatenate((1 - fall, numpy.ones(pulse_samples - 2 * fall_samples), fall))
        pulse = numpy.concatenate(
            (pulse, numpy.zeros(Sound.in_samples(pulse_period, sound.samplerate) - len(pulse))))
        envelope = numpy.tile(pulse, n_pulses)
        envelope = envelope[:, None]  # add an empty axis to get to the same shape as sound.data
        # if data is 2D (>1 channel) broadcast the envelope to fit
        sound.data *= numpy.broadcast_to(envelope, sound.data.shape)
        return sound

    def am(self, frequency=10, depth=1, phase=0):
        """ Apply an amplitude modulation to the sound by multiplication with a sine function.
        Arguments:
            frequency (int): frequency of the modulating sine function in Hz
            depth (int, float): modulation depth/index of the modulating sine function
            phase (int, float): initial phase of the modulating sine function
        Returns:
            slab.Sound: amplitude modulated copy of the instance. """
        sound = copy.deepcopy(self)
        envelope = (1 + depth * numpy.sin(2 * numpy.pi * frequency * sound.times + phase))
        envelope = envelope[:, None]
        sound.data *= numpy.broadcast_to(envelope, sound.data.shape)
        return sound

    def filter(self, frequency=100, kind='hp'):
        """ Convenient wrapper for the Filter class for a standard low-, high-, bandpass, and bandstop filter.
        Args:
            frequency (int, tuple): cutoff frequency in Hz. Integer for low- and highpass filters,
                                    tuple with lower and upper cutoff for bandpass and -stop.
            kind (str): type of filter, can be "lp" (lowpass), "hp" (highpass)
                        "bp" (bandpass) or "bs" (bandstop)
        Returns:
            slab.Sound: filtered copy of the instance. """
        sound = copy.deepcopy(self)
        n = min(1000, self.n_samples)
        filt = Filter.band(
            frequency=frequency, kind=kind, samplerate=self.samplerate, length=n)
        sound.data = filt.apply(self).data
        return sound

    def aweight(self):
        """ Returns A-weighted sound. A-weighting is applied to instrument-recorded sounds
        to account for the relative loudness of different frequencies perceived by the
        human ear. See: https://en.wikipedia.org/wiki/A-weighting. """
        if scipy is False:
            raise ImportError('Applying a-weighting requires Scipy.')
        f1 = 20.598997
        f2 = 107.65265
        f3 = 737.86223
        f4 = 12194.217
        A1000 = 1.9997
        numerators = [(2 * numpy.pi * f4) ** 2 * (10 ** (A1000 / 20)), 0, 0, 0, 0]
        denominators = numpy.convolve(
            [1, 4 * numpy.pi * f4, (2 * numpy.pi * f4) ** 2], [1, 4 * numpy.pi * f1, (2 * numpy.pi * f1) ** 2])
        denominators = numpy.convolve(numpy.convolve(
            denominators, [1, 2 * numpy.pi * f3]), [1, 2 * numpy.pi * f2])
        b, a = scipy.signal.filter_design.bilinear(numerators, denominators, self.samplerate)
        data_chans = []
        for chan in self.channels():
            data = scipy.signal.lfilter(b, a, chan.data.flatten())
            data_chans.append(data)  # concatenate channel data
        return Sound(data_chans, self.samplerate)

    @staticmethod
    def record(duration=1.0, samplerate=None):
        """ Record from inbuilt microphone. Uses SoundCard module if installed [recommended], otherwise uses SoX.
        Arguments:
            duration (float | int): duration of the sound in seconds (given a float) or in samples (given an int).
                Note that duration has to be in seconds when using SoX
            samplerate (int | None): the samplerate of the sound. If None, use the default samplerate.
                Note that most sound cards can only record at 44100 Hz samplerate.
        Returns:
            (slab.Sound): The recorded sound. """
        if soundcard is not False:
            if samplerate is None:
                samplerate = slab.signal._default_samplerate
            duration = Sound.in_samples(duration, samplerate)
            mic = soundcard.default_microphone()
            data = mic.record(samplerate=samplerate, numframes=duration, channels=1)
            out = Sound(data, samplerate=samplerate)
        else:  # use sox
            try:
                subprocess.call(
                    ['sox', '-d', '-r', str(samplerate), str(_tmpdir / 'tmp.wav'), 'trim', '0', str(duration)])
            except FileNotFoundError:
                raise ImportError(
                    'Recording without SoundCard module requires SoX.\n'
                    'Install: pip install SoundCard OR install SoX (Linux: sudo apt-get install sox libsox-fmt-all.\n'
                    'Windows: see SoX website: http://sox.sourceforge.net/)')
            time.sleep(duration)
            out = Sound('tmp.wav')
        return out

    def play(self):
        """Plays the sound through the default device. If the soundcard module is installed it is used
        to play the sound. Otherwise the sound is saved as .wav to a temporary directory and is played via the
        `play_file` method.
        Arguments:
            sleep (int | float | None): time to sleep after presenting the sound in seconds."""
        if soundcard is not False:
            soundcard.default_speaker().play(self.data, samplerate=self.samplerate)
        else:
            self.write(_tmpdir / 'tmp.wav', normalise=False)
            Sound.play_file(_tmpdir / 'tmp.wav')

    @staticmethod
    def play_file(filename):
        """ Play a .wav file using the OS-specific mechanism for Windows, Linux or Mac.
        Arguments:
             filename (str | pathlib.Path): full path to the .wav file to be played. """
        if isinstance(filename, pathlib.Path):
            filename = str(filename)
        if _system == 'Windows':
            winsound.PlaySound(filename, winsound.SND_FILENAME)
        elif _system == 'Darwin':  # MacOS
            subprocess.call(['afplay', filename])
        else:  # Linux
            try:
                subprocess.call(['sox', filename, '-d'])
            except FileNotFoundError:
                raise NotImplementedError(
                    'Playing from files on Linux without SoundCard module requires SoX. '
                    'Install: sudo apt-get install sox libsox-fmt-all or pip install SoundCard')

    def waveform(self, start=0, end=None, show=True, axis=None, **kwargs):
        """ Plot the waveform of the sound.
        Arguments:
            start (int | float): start of the plot in seconds (float) or samples (int), defaults to 0
            end (int | float | None): the end of the plot in seconds (float) or samples (int), defaults to None.
            show (bool): whether to show the plot right after drawing.
            axis (matplotlib.axes.Axes | None): axis to plot to. If None create a new plot.
            ** kwargs: keyword arguments for the plot, see documentation of matplotlib.pyplot.plot for details. """
        if matplotlib is False:
            raise ImportError('Plotting waveforms requires matplotlib.')
        start = self.in_samples(start, self.samplerate)
        if end is None:
            end = self.n_samples
        end = self.in_samples(end, self.samplerate)
        if axis is None:
            _, axis = plt.subplots()
        if self.n_channels == 1:
            axis.plot(self.times[start:end], self.channel(0)[start:end], **kwargs)
        elif self.n_channels == 2:
            axis.plot(self.times[start:end], self.channel(0)[start:end], label='left', **kwargs)
            axis.plot(self.times[start:end], self.channel(1)[start:end], label='right', **kwargs)
            axis.legend()
        else:
            for i in range(self.n_channels):
                axis.plot(self.times[start:end], self.channel(i)[start:end], label=f'channel {i}', **kwargs)
            plt.legend()
        axis.set(title='Waveform', xlabel='Time [sec]', ylabel='Amplitude')
        if show:
            plt.show()

    def spectrogram(self, window_dur=0.005, dyn_range=120, upper_frequency=None, other=None, show=True, axis=None,
                    **kwargs):
        """ Plot a spectrogram of the sound or return the computed values.
        Arguments:
            window_dur: duration in samples (int) or seconds (float) of time window for short-term FFT, default 0.005 s.
            dyn_range: dynamic range in dB to plot, defaults to 120.
            upper_frequency (int | float | None): The upper frequency limit of the plot. If None use the maximum.
            other (slab.Sound): if a sound object is given, subtract the waveform and plot the difference spectrogram.
            show (bool): whether to show the plot right after drawing. Note that if show is False and no `axis` is
                passed, no plot will be created.
            axis (matplotlib.axes.Axes | None): axis to plot to. If None create a new plot.
            **kwargs: keyword arguments for the plot. See documentation for matplotlib.pyplot.imshow.
        Returns:
            (None | tuple): If `show == True` or an axis was passed, a plot is drawn and nothing is returned. Else,
                a tuple is returned which contains frequencies, time bins and a 2D array of powers. """
        if scipy is False:
            raise ImportError('Computing spectrograms requires Scipy.')
        if self.n_channels > 1:
            raise ValueError('Can only compute spectrograms for mono sounds.')
        if other is not None:
            x = self.data.flatten() - other.data.flatten()
        else:
            x = self.data.flatten()
        # convert window & step durations from seconds to numbers of samples
        window_n_samples = Sound.in_samples(window_dur, self.samplerate) * 2
        step_n_samples = window_dur / numpy.sqrt(numpy.pi) / 8  # optimal step duration for Gaussian windows.
        # make the window. A Gaussian filter needs a minimum of 6σ - 1 samples, so working
        # backward from window_n_samples we can calculate σ.
        window_sigma = (window_n_samples + 1) / 6
        window = scipy.signal.windows.gaussian(window_n_samples, window_sigma)
        # convert step size into number of overlapping samples in adjacent analysis frames
        n_overlap = window_n_samples - step_n_samples
        # compute the power spectral density
        freqs, times, power = scipy.signal.spectrogram(
            x, mode='psd', fs=self.samplerate, scaling='density', noverlap=n_overlap, window=window,
            nperseg=window_n_samples)
        if show or (axis is not None):
            if matplotlib is False:
                raise ImportError('Ploting spectrograms requires matplotlib.')
            p_ref = 2e-5  # 20 μPa, the standard reference pressure for sound in air
            power = 10 * numpy.log10(power / (p_ref ** 2))  # logarithmic power for plotting
            # set lower bound of colormap (vmin) from dynamic range.
            dB_max = power.max()
            vmin = dB_max - dyn_range
            cmap = matplotlib.cm.get_cmap('Greys')
            extent = (times.min(initial=0), times.max(initial=0), freqs.min(initial=0),
                      upper_frequency or freqs.max(initial=0))
            if axis is None:
                _, axis = plt.subplots()
            axis.imshow(power, origin='lower', aspect='auto',
                        cmap=cmap, extent=extent, vmin=vmin, vmax=None, **kwargs)
            axis.set(title='Spectrogram', xlabel='Time [sec]', ylabel='Frequency [Hz]')
            if show:
                plt.show()
        else:
            return freqs, times, power

    def cochleagram(self, bandwidth=1 / 5, show=True, axis=None, **kwargs):
        """ Computes a cochleagram of the sound by filtering with a bank of cosine-shaped filters with given bandwidth
        and applying a cube-root compression to the resulting envelopes.
        Arguments:
            bandwidth (float): filter bandwidth in octaves.
            show (bool): whether to show the plot right after drawing. Note that if show is False and no `axis` is
                passed, no plot will be created
            axis (matplotlib.axes.Axes | None): axis to plot to. If None create a new plot.
            **kwargs: keyword arguments for the plot. See documentation for matplotlib.pyplot.imshow.
        Returns:
            (None | numpy.ndarray): If `show == True` or an axis was passed, a plot is drawn and nothing is returned.
                Else, an array with the envelope is returned. """
        fbank = Filter.cos_filterbank(bandwidth=bandwidth, low_cutoff=20,
                                      high_cutoff=None, samplerate=self.samplerate)
        freqs = fbank.filter_bank_center_freqs()
        subbands = fbank.apply(self.channel(0))
        envs = subbands.envelope()
        envs.data[envs.data < 1e-9] = 0  # remove small values that cause waring with numpy.power
        envs = envs.data ** (1 / 3)  # apply non-linearity (cube-root compression)
        if show or (axis is not None):
            if not matplotlib is False:
                raise ImportError('Plotting cochleagrams requires matplotlib.')
            cmap = matplotlib.cm.get_cmap('Greys')
            if axis is None:
                _, axis = plt.subplots()
            axis.imshow(envs.T, origin='lower', aspect='auto', cmap=cmap)
            labels = list(freqs.astype(int))
            axis.yaxis.set_major_formatter(matplotlib.ticker.IndexFormatter(
                labels))  # centre frequencies as ticks
            axis.set_xlim([0, self.duration])
            axis.set(title='Cochleagram', xlabel='Time [sec]', ylabel='Frequency [Hz]')
            if show:
                plt.show()
        else:
            return envs

    def spectrum(self, low_cutoff=16, high_cutoff=None, log_power=True, axis=None, show=True, **kwargs):
        """ Compute the spectrum of the sound.
        Arguments:
            low_cutoff (int | float):
            high_cutoff (int | float | None): If these are left unspecified, it shows the full spectrum, otherwise it shows
                only between `low` and `high` in Hz.
            log_power (bool): whether to compute the log of the power.
            show (bool): whether to show the plot right after drawing. Note that if show is False and no `axis` is
                passed, no plot will be created.
            axis (matplotlib.axes.Axes | None): axis to plot to. If None create a new plot.
            **kwargs: keyword arguments for the plot. see documentation for matplotlib.pyplot.semilogx.
        Returns:
            If show=False, returns `Z, freqs`, where `Z` is a 1D array of powers
                and `freqs` are the corresponding frequencies.n"""
        freqs = numpy.fft.rfftfreq(self.n_samples, d=1 / self.samplerate)
        sig_rfft = numpy.zeros((len(freqs), self.n_channels))
        for chan in range(self.n_channels):
            sig_rfft[:, chan] = numpy.abs(numpy.fft.rfft(self.data[:, chan], axis=0))
        # scale by the number of points so that the magnitude does not depend on the length of the sound
        pxx = sig_rfft / len(freqs)
        pxx = pxx ** 2  # square to get the power
        if low_cutoff is not None or high_cutoff is not None:
            if low_cutoff is None:
                low_cutoff = 0
            if high_cutoff is None:
                high_cutoff = numpy.amax(freqs)
            I = numpy.logical_and(low_cutoff <= freqs, freqs <= high_cutoff)
            I2 = numpy.where(I)[0]
            Z = pxx[I2, :]
            freqs = freqs[I2]
        else:
            Z = pxx
        if log_power:
            Z[Z < 1e-20] = 1e-20  # no zeros because we take logs
            Z = 10 * numpy.log10(Z)
        if show or (axis is not None):
            if matplotlib is False:
                raise ImportError('Plotting spectra requires matplotlib.')
            if axis is None:
                _, axis = plt.subplots()
            axis.semilogx(freqs, Z, **kwargs)
            ticks_freqs = numpy.round(32000 * 2 **
                                      (numpy.arange(12, dtype=float) * -1))
            axis.set_xticks(ticks_freqs)
            axis.set_xticklabels(map(str, ticks_freqs.astype(int)))
            axis.grid()
            axis.set_xlim((freqs[1], freqs[-1]))
            axis.set_ylabel('Power [dB/Hz]') if log_power else plt.ylabel('Power')
            axis.set_title('Spectrum')
            if show:
                plt.show()
        else:
            return Z, freqs

    def spectral_feature(self, feature='centroid', mean='rms', frame_duration=None, rolloff=0.85):
        """ Computes one of several features of the spectrogram of a sound for each channel.
        Arguments:
            feature (str): the kind of feature to compute, options are:
                "centroid", the center of mass of the short-term spectrum,
                "fwhm", the width of a Gaussian of the same variance as the spectrum around the centroid,
                "flux", a measure of how quickly the power spectrum of a sound is changing.
                "flatness", measures how tone-like a sound is, as opposed to being noise-like.
                "rolloff", the frequency at which the spectrum rolls off.
            mean (str | None): method of computing the mean of the feature value over all samples. Can be "rms"
                (root means square), "average" or None. If None, a new sound with the feature value at each sample
                is generated.
            frame_duration (0.05 s): duration of frames in samples (int) or seconds (float) in which to compute features
            rolloff (float): only used if `feature` is "rolloff", fraction of spectral power below the rolloff frequency
        Returns:
            (list | slab.Signal): The mean feature for each channel in a list or a new sound with the feature value
                at each sample. """
        if not frame_duration:
            if mean is not None:
                frame_duration = int(self.n_samples / 2)  # long frames if not averaging
            else:
                frame_duration = 0.05  # 50ms frames by default
        out_all = []
        for chan in self.channels():
            freqs, times, power = chan.spectrogram(window_dur=frame_duration, show=False)
            norm = power / power.sum(axis=0, keepdims=True)  # normalize successive frames
            if feature == 'centroid':
                out = numpy.sum(freqs[:, numpy.newaxis] * norm, axis=0)
            elif feature == 'fwhm':
                cog = numpy.sum(freqs[:, numpy.newaxis] * norm, axis=0)
                sq_dist_from_cog = (freqs[:, numpy.newaxis] - cog[numpy.newaxis, :]) ** 2
                sigma = numpy.sqrt(numpy.sum(sq_dist_from_cog * norm, axis=0))
                out = 2 * numpy.sqrt(2 * numpy.log(2)) * sigma
            elif feature == 'flux':
                norm = numpy.c_[norm[:, 0], norm]  # duplicate first frame to give 0 diff
                delta_p = numpy.diff(norm, axis=1)  # diff now has same shape as norm
                out = numpy.sqrt((delta_p ** 2).sum(axis=0)) / power.shape[0]
            elif feature == 'rolloff':
                cum = numpy.cumsum(norm, axis=0)
                rolloff_idx = numpy.argmax(cum >= rolloff, axis=0)
                out = freqs[rolloff_idx]  # convert from index to Hz
            elif feature == 'flatness':
                norm[norm == 0] = 1
                gmean = numpy.exp(numpy.log(power + 1e-20).mean(axis=0))
                amean = power.sum(axis=0) / power.shape[0]
                out = gmean / amean
            else:
                raise ValueError('Unknown feature name.')
            if mean is None:
                out = numpy.interp(self.times, times, out)  # interpolate to sound samples
            elif mean == 'rms':
                out = numpy.sqrt(numpy.mean(out ** 2))  # average feature time series
            elif mean == 'average':
                out = out.mean()
            out_all.append(out)  # concatenate channel data
        if mean is None:
            out_all = Signal(data=out_all, samplerate=self.samplerate)  # cast as Signal
        return out_all

    def vocode(self, bandwidth=1 / 3):
        """ Returns a noise vocoded version of the sound by computing the envelope in different frequency subbands,
        filling these envelopes with noise, and collapsing the subbands into one sound. This removes most spectral
        information but retains temporal information in a speech sound.
        Arguments:
            bandwidth (float): width of the subbands in octaves.
        Returns:
            (slab.Sound): a vocoded copy of the sound. """

        fbank = Filter.cos_filterbank(length=self.n_samples, bandwidth=bandwidth,
                                      low_cutoff=30, pass_bands=True, samplerate=self.samplerate)
        subbands = fbank.apply(self.channel(0))
        envs = subbands.get_envelope()
        envs.data[envs.data < 1e-9] = 0  # remove small values that cause waring with numpy.power
        noise = Sound.whitenoise(duration=self.n_samples,
                                 samplerate=self.samplerate)  # make white noise
        subbands_noise = fbank.apply(noise)  # divide into same subbands as sound
        subbands_noise *= envs  # apply envelopes
        subbands_noise.level = subbands.level
        return Sound(Filter.collapse_subbands(subbands=subbands_noise, filter_bank=fbank))

    def crest_factor(self):
        """ The crest factor is the ratio of the peak amplitude and the RMS value of a waveform
        and indicates how extreme the peaks in a waveform are. Returns the crest factor in dB.
        Numerically identical to the peak-to-average power ratio.
        Returns:
            (float | numpy.nan):  the crest factor or NaN if there are no peaks in the sound."""
        jwd = self.data - numpy.mean(self.data)
        if numpy.any(jwd):  # if not all elements are zero
            crest = numpy.abs(jwd).max() / numpy.sqrt(numpy.mean(numpy.square(jwd)))
            return 20 * numpy.log10(crest)
        return numpy.nan

    def onset_slope(self):
        """ Compute the centroid of a histogram of onset slopes as a measure of how many
        quick intensity increases the sound has. These onset-like features make the
        sound easier to localize via envelope ITD.
        Returns:
            (float): the histograms centroid or 0 if there are no onsets in the sound."""
        env = self.envelope(kind='dB')  # get envelope
        diffs = numpy.diff(env.data, axis=0) * self.samplerate  # compute db change per sec
        diffs[diffs < 0] = 0  # keep positive changes (onsets)
        if diffs.max() == 0:
            return 0.0
        # compute histogram of differences
        hist, bins = numpy.histogram(diffs, range=(1, diffs.max()), bins=1000)
        bin_centers = (bins[:-1] + bins[1:]) / 2
        norm = hist / hist.sum()  # normalize histogram so that it sums to 1
        return numpy.sum(bin_centers * norm)  # compute centroid of histogram

    def frames(self, duration=1024):
        """ A generator that steps through the sound in overlapping, windowed frames.
        Get the frame center times by calling Sound's `frametimes` method.
        Arguments:
            duration (int | float): half of the length of the returned frames in samples (int) or seconds (float), must be larger than 7 samples.
        Returns:
            (generator): the generator object that yields frames which are of the same type as the object.
        Examples:
            sound = slab.Sound.vowel()
            windows = sound.frames()
            for window in windows:  # get the flatness of each frame
                print(window.spectral_feature("flatness")) """
        frame = copy.deepcopy(self)
        if scipy is False:
            raise ImportError('Need scipy for time window processing.')
        window_nsamp = max(15, Sound.in_samples(duration, self.samplerate) * 2)
        # step duration optimal for Gaussian windows
        step_nsamp = numpy.floor(window_nsamp / numpy.sqrt(numpy.pi) / 8).astype(int)
        # make the window, Gaussian filter needs a minimum of 6σ - 1 samples.
        window_sigma = numpy.ceil((window_nsamp + 1) / 6)
        window = numpy.tile(scipy.signal.windows.gaussian(
            window_nsamp, window_sigma), (self.n_channels, 1)).T
        idx = 0
        while idx + window_nsamp / 2 < self.n_samples:  # loop through windows, yield each one
            frame.data = self.data[idx:min(self.n_samples, idx + window_nsamp), :]
            frame = frame.resize(window_nsamp)  # in case the last window is too short
            frame *= window
            yield frame
            idx += step_nsamp

    def frametimes(self, duration=1024):
        """ Returns the time points at the frame centers constructed by the `frames` method.
        Arguments:
            duration (int | float): half of the length of the returned frames in samples (int) or seconds (float), must be larger than 7 samples.
        Returns:
            (numpy.ndarray): the center of each frame in seconds. """
        window_nsamp = max(15, Sound.in_samples(duration, self.samplerate) * 2)
        step_nsamp = numpy.floor(window_nsamp / numpy.sqrt(numpy.pi) / 8).astype(int)
        samplepoints = []
        idx = 0
        while idx + window_nsamp / 2 < self.n_samples:
            samplepoints.append(min(idx + window_nsamp / 2, self.n_samples))
            idx += step_nsamp
        return numpy.array(samplepoints) / self.samplerate  # convert to array of time points


def calibrate(intensity=None, make_permanent=False):
    """ Calibrate the presentation intensity of a setup. The calibration intensity determines the relationship
    between the amplitude of a sound and it's level.
    Arguments:
        intensity (int | float | None): the difference between the actual intensity of the output and the intensity indicated
            by the sound's `level` attribute (For example: If `level` is 80 dB and you record 60 dB, the value of
            `intensity` should be -20). If None, a 1 kHz tone is played for five seconds after which you will be
            prompted to input the measured intensity.
        make_permanent (bool): If True, save a calibration file in the data folder (from the slab.data_path method)
            that is loaded on import. """
    global _calibration_intensity
    if intensity is None:
        tone = Sound.tone(duration=5.0, frequency=1000)  # make 1kHz tone
        print('Playing 1kHz test tone for 5 seconds. Please measure intensity.')
        tone.play()  # play it
        intensity = input('Enter measured intensity in dB: ')  # ask for measured intensity
        intensity = intensity - tone.level  # subtract measured from rms intensity
    # set and save
    _calibration_intensity = intensity
    if make_permanent:
        numpy.save(data_path(allow_download=False) + 'calibration_intensity.npy', _calibration_intensity)


def apply_to_path(path='.', method=None, kwargs={}, out_path=None):
    """ Apply a function to all wav files in a given directory.

    Arguments:
        path (str | pathlib.Path): path to the folder from which wav files are collected for processing.
        method (callable): function to be applied to each file.
        kwargs (dict): dictionary of keyword arguments and values passed to the function.
        out_path (str | pathlib.Path): if is supplied, sounds are saved with their original file name in this directory.
    Examples:
        slab.apply_to_path('.', slab.Sound.spectral_feature, {'feature':'fwhm'})
        slab.apply_to_path('.', slab.Sound.ramp, out_path='./modified')
        slab.apply_to_path('.', slab.Sound.ramp, kwargs={'duration':0.3}, out_path='./test') """
    if not callable(method):
        raise ValueError('Method must be callable.')
    if isinstance(path, str):
        path = pathlib.Path(path)
    if isinstance(out_path, str):
        out_path = pathlib.Path(out_path)
    files = sorted(path.glob('*.wav'))
    results = dict()
    for file in files:
        sig = Sound(file)
        res = method(sig, **kwargs)
        if out_path:
            if hasattr(res, 'write'):  # if objects with write methods were returned, write them to out_path
                res.write(out_path.joinpath(file.name))
            else:  # otherwise assume the modification was in-place and write sig to out_path
                sig.write(out_path.joinpath(file.name))
        results[str(file.stem)] = res
    return results  # a dictionary of results for each file name<|MERGE_RESOLUTION|>--- conflicted
+++ resolved
@@ -5,6 +5,7 @@
 import platform
 import subprocess
 import numpy
+import copy
 
 try:
     import soundfile
@@ -183,6 +184,7 @@
 
     @staticmethod
     def harmoniccomplex(f0=500, duration=1., amplitude=0, phase=0, samplerate=None, n_channels=1):
+        # TODO: in tone() the phase argument refers to the channels, here it refers to the harmonics --> rename?
         """ Generate a harmonic complex tone composed of pure tones at integer multiples of the fundamental frequency.
         Arguments:
             f0 (int): the fundamental frequency. Harmonics will be generated at integer multiples of this value.
@@ -629,22 +631,16 @@
                 or in samples (given an int).
         Returns:
             (slab.Sound): A single sound that contains all input sounds cross-faded. The duration will be the
-                sum of the input sounds' durations minus the overlaps.
+                sum of the input sound's durations minus the overlaps.
         Examples:
             noise = Sound.whitenoise(duration=1.0)
             vowel = Sound.vowel()
             noise2vowel = Sound.crossfade(vowel, noise, vowel, overlap=0.4)
             noise2vowel.play() """
         sounds = list(sounds)
-<<<<<<< HEAD
         if any([sound.duration < overlap * 2 for sound in sounds]):
             raise ValueError('The overlap can not be longer then the half of the sound.')
-        if len(set([sound.n_channels for sound in sounds])) != 1:
-=======
-        if any([sound.duration < overlap for sound in sounds]):
-            raise ValueError('The overlap can not be longer then the sound.')
         if len({sound.n_channels for sound in sounds}) != 1:
->>>>>>> 820063ef
             raise ValueError('Cannot crossfade sounds with unequal numbers of channels.')
         if len({sound.samplerate for sound in sounds}) != 1:
             raise ValueError('Cannot crossfade sounds with unequal samplerates.')
