import time
import pathlib
import tempfile
import numpy
import copy

try:
    import soundfile
except ImportError:
    soundfile = False
try:
    import soundcard
except ImportError:
    soundcard = False
try:
    import scipy.signal
except ImportError:
    scipy = False
try:
    import matplotlib
    import matplotlib.pyplot as plt
except ImportError:
    matplotlib, plt = False, False

from slab.signal import Signal
from slab.filter import Filter
from slab import DATAPATH

# get a temporary directory for writing intermediate files
_tmpdir = pathlib.Path(tempfile.gettempdir())

try:  # try getting a previously set calibration intensity from file
    _calibration_intensity = numpy.load(DATAPATH + 'calibration_intensity.npy')
except FileNotFoundError:
    _calibration_intensity = 0  #: Difference between rms intensity and measured output intensity in dB


class Sound(Signal):
    """ Class for working with sounds, including loading/saving, manipulating and playing. Inherits from the base class
    `slab.Signal`. Instances of Sound can be created by either loading a file, passing an array of values and a
    samplerate or by using one of the sound-generating methods of the class (all of the @staticmethods).
    Arguments:
        data ( str | pathlib.Path | numpy.ndarray | slab.Signal | list): Given a string or Path pointing to the
            .wav file, the `data` and `samplerate` will be loaded from the file. Given and array, and instance of
            a `Signal` or a list, the data will be passed to the super class (see documentation of slab.Signal).
        samplerate(int | float): must only be defined when creating a `Sound` from an array.
    Attributes:
        .data: the data-array of the Sound object which has the shape `n_samples` x `n_channels`.
        .n_channels: the number of channels in `data`.
        .n_samples: the number of samples in `data`. Equals `duration` * `samplerate`.
        .duration: the duration of the sound in seconds. Equals `n_samples` / `samplerate`.
    Examples:
        import slab, numpy
        # generate a Sound object from an array of random floats:
        sig = slab.Sound(data=numpy.random.randn(10000), samplerate=41000)
        # generate a Sound object using one of the modules methods, like `tone`:
        sig = slab.Sound.tone()  # generate a tone
        sig.level = 80  # set the level to 80 dB
        sig = sig.ramp(duration=0.05)  # add a 50 millisecond ramp
        sig.spectrum(log_power=True)  # plot the spectrum
        sig. waveform()  # plot the time course """

    def _get_level(self):
        """ Calculate level in dB SPL (RMS) assuming array is in Pascals.
        Returns:
            (float | numpy.ndarray): In the case of multi-channel sounds, returns an array of levels (one per channel),
                otherwise returns a float. """
        if self.n_channels == 1:
            rms_value = numpy.sqrt(numpy.mean(numpy.square(self.data - numpy.mean(self.data))))
            if rms_value == 0:
                rms_decibel = 0
            else:
                rms_decibel = 20.0 * numpy.log10(rms_value / 2e-5)
            return rms_decibel + _calibration_intensity
        channels = self.channels()
        levels = [c.level for c in channels]
        return numpy.array(levels)

    def _set_level(self, level):
        """ Sets level in dB SPL (RMS) assuming array is in Pascals.
        Arguments:
            level (float | int | numpy.ndarray): the level in dB. Given a single float or int, all channels will be
                set to this level.
                should be a value in dB, or an array of levels, one for each channel. """
        rms_decibel = self._get_level()
        if self.n_channels > 1:
            level = numpy.array(level)
            if level.size == 1:
                level = level.repeat(self.n_channels)
            level = numpy.reshape(level, (1, self.n_channels))
            rms_decibel = numpy.reshape(rms_decibel, (1, self.n_channels))
        gain = 10 ** ((level - rms_decibel) / 20.)
        self.data *= gain

    level = property(fget=_get_level, fset=_set_level, doc="""
    Can be used to get or set the rms level of a sound, which should be in dB.
    For single channel sounds a value in dB is used, for multiple channel
    sounds a value in dB can be used for setting the level (all channels
    will be set to the same level), or a list/tuple/array of levels. Use
    :meth:`slab.Sound.calibrate` to make the computed level reflect output intensity.
    """)

    def __init__(self, data, samplerate=None):
        if isinstance(data, pathlib.Path):  # Sound initialization from a file name (pathlib object)
            data = str(data)
        if isinstance(data, str):  # Sound initialization from a file name (string)
            if samplerate is not None:
                raise ValueError('Cannot specify samplerate when initialising Sound from a file.')
            _ = Sound.read(data)
            self.data = _.data
            self.samplerate = _.samplerate
        else:
            # delegate to the baseclass init
            super().__init__(data, samplerate)

    # static methods (creating sounds)
    @staticmethod
    def read(filename):
        """ Load a wav file and create an instance of `Sound`.
        Arguments:
            filename (str): the full path to a (.wav) file.
        Returns:
            (slab.Sound): the sound generated with the `data` and `samplerate` from the file. """
        if soundfile is False:
            raise ImportError(
                'Reading wav files requires SoundFile (pip install git+https://github.com/bastibe/SoundFile.git')
        data, samplerate = soundfile.read(filename)
        return Sound(data, samplerate=samplerate)

    @staticmethod
    def tone(frequency=500, duration=1., phase=0, samplerate=None, n_channels=1):
        """ Generate a pure tone.
        Arguments:
            frequency (int | float | list): frequency of the tone.  Given a list of length `n_channels`, one
                element of the list is used as frequency for each channel.
            duration (float | int): duration of the sound in seconds (given a float) or in samples (given an int).
            phase (int | float | list): phase of the sinusoid, defaults to 0. Given a list of length `n_channels`, one
                element of the list is used as phase for each channel.
            samplerate (int | None): the samplerate of the sound. If None, use the default samplerate.
            n_channels (int): number of channels, defaults to one.
        Returns:
            (slab.Sound): the tone generated from the parameters. """
        samplerate = Sound.get_samplerate(samplerate)
        duration = Sound.in_samples(duration, samplerate)
        frequency = numpy.array(frequency)
        phase = numpy.array(phase)
        if frequency.size > n_channels == 1:
            n_channels = frequency.size
        if phase.size > n_channels == 1:
            n_channels = phase.size
        if frequency.size == n_channels:
            frequency.shape = (1, n_channels)
        if phase.size == n_channels:
            phase.shape = (1, n_channels)
        t = numpy.arange(0, duration, 1) / samplerate
        t.shape = (t.size, 1)  # ensures C-order
        x = numpy.sin(phase + 2 * numpy.pi * frequency * numpy.tile(t, (1, n_channels)))
        return Sound(x, samplerate)

    @staticmethod
    def harmoniccomplex(f0=500, duration=1., amplitude=0, phase=0, samplerate=None, n_channels=1):
        # TODO: in tone() the phase argument refers to the channels, here it refers to the harmonics --> rename?
        """ Generate a harmonic complex tone composed of pure tones at integer multiples of the fundamental frequency.
        Arguments:
            f0 (int): the fundamental frequency. Harmonics will be generated at integer multiples of this value.
            duration (float | int): duration of the sound in seconds (given a float) or in samples (given an int).
            amplitude (int | float | list): Amplitude in dB, relative to the full scale (i.e. 0 corresponds to maximum
                intensity, -30 would be 30 dB softer). Given a single int or float, all harmonics are set to the same
                amplitude and harmonics up to 1/5th of of the samplerate are generated. Given a list of values,
                the number of harmonics generated is equal to the length of the list with each element of the list
                setting the amplitude for one harmonic.
            phase (int | float | string | list): phase of the sinusoid, defaults to 0. Given a list (with the same
                length as the one given for the amplitude argument) every element will be used as the phase of one
                harmonic. Given a string, its value must be schroeder', in which case the harmonics are in
                Schroeder phase, producing a complex tone with minimal peak-to-peak amplitudes (Schroeder 1970).
            samplerate (int | None): the samplerate of the sound. If None, use the default samplerate.
            n_channels (int): number of channels, defaults to one.
        Returns:
            (slab.Sound): the harmonic complex generated from the parameters.
        Examples:
            sig = slab.Sound.harmoniccomplex(f0=200, amplitude=[0,-10,-20,-30])  # generate the harmonic complex tone
            _ = sig.spectrum()  # plot it's spectrum """

        samplerate = Sound.get_samplerate(samplerate)
        phases = numpy.array(phase).flatten()
        amplitudes = numpy.array(amplitude).flatten()
        if len(phases) > 1 or len(amplitudes) > 1:
            if (len(phases) > 1 and len(amplitudes) > 1) and (len(phases) != len(amplitudes)):
                raise ValueError('Please specify the same number of phases and amplitudes')
            n_harmonics = max(len(phases), len(amplitudes))
        else:
            n_harmonics = int(numpy.floor(samplerate / (5 * f0)))
        if len(phases) == 1:
            phases = numpy.tile(phase, n_harmonics)
        if len(amplitudes) == 1:
            amplitudes = numpy.tile(amplitude, n_harmonics)
        freqs = numpy.linspace(f0, n_harmonics * f0, n_harmonics, endpoint=True)
        if isinstance(phase, str) and phase == 'schroeder':
            n = numpy.linspace(1, n_harmonics, n_harmonics, endpoint=True)
            phases = numpy.pi * n * (n + 1) / n_harmonics
        out = Sound.tone(f0, duration, phase=phases[0], samplerate=samplerate, n_channels=n_channels)
        lvl = out.level
        out.level += amplitudes[0]
        for i in range(1, n_harmonics):
            tmp = Sound.tone(frequency=freqs[i], duration=duration,
                             phase=phases[i], samplerate=samplerate, n_channels=n_channels)
            tmp.level = lvl + amplitudes[i]
            out += tmp
        return out

    @staticmethod
    def whitenoise(duration=1.0, samplerate=None, n_channels=1):
        """ Generate white noise.
        Arguments:
            duration (float | int): duration of the sound in seconds (given a float) or in samples (given an int).
            samplerate (int | None): the samplerate of the sound. If None, use the default samplerate.
            n_channels (int): number of channels, defaults to one. If channels > 1, a new white noise sound will
                be generated and they will be uncorrelated.
        Returns:
            (slab.Sound): the white noise generated from the parameters.
        Examples:
            noise = slab.Sound.whitenoise(1.0, n_channels=2).  # generate a 1 second white noise with two channels """
        samplerate = Sound.get_samplerate(samplerate)
        duration = Sound.in_samples(duration, samplerate)
        x = numpy.random.randn(duration, n_channels)
        return Sound(x, samplerate)

    @staticmethod
    def powerlawnoise(duration=1.0, alpha=1, samplerate=None, n_channels=1):
        """ Generate a power-law noise with a spectral density per unit of bandwidth scales as 1/(f**alpha).
        Arguments:
            duration (float | int): duration of the sound in seconds (given a float) or in samples (given an int).
            alpha (int) : power law exponent.
            samplerate: output samplerate
            samplerate (int | None): the samplerate of the sound. If None, use the default samplerate.
            n_channels (int): number of channels, defaults to one. If channels > 1, a new white noise sound will
                be generated and they will be uncorrelated.
        Returns:
            (slab.Sound): the power law noise generated from the parameters.
        Examples:
            # Generate and plot power law noise with three different exponents
            from matplotlib import pyplot as plt
            fig, ax = plt.subplots()
            for alpha in [1, 2, 3]:
                noise = slab.Sound.powerlawnoise(0.2, alpha, samplerate=8000)
                noise.spectrum(axis=ax, show=False)
            plt.show() """
        samplerate = Sound.get_samplerate(samplerate)
        duration = Sound.in_samples(duration, samplerate)
        n = duration
        n2 = int(n / 2)
        f = numpy.array(numpy.fft.fftfreq(n, d=1.0 / samplerate), dtype=complex)
        f.shape = (len(f), 1)
        f = numpy.tile(f, (1, n_channels))
        if n % 2 == 1:
            z = (numpy.random.randn(n2, n_channels) + 1j * numpy.random.randn(n2, n_channels))
            a2 = 1.0 / (f[1:(n2 + 1), :] ** (alpha / 2.0))
        else:
            z = (numpy.random.randn(n2 - 1, n_channels) + 1j * numpy.random.randn(n2 - 1, n_channels))
            a2 = 1.0 / (f[1:n2, :] ** (alpha / 2.0))
        a2 *= z
        if n % 2 == 1:
            d = numpy.vstack((numpy.ones((1, n_channels)), a2,
                              numpy.flipud(numpy.conj(a2))))
        else:
            d = numpy.vstack((numpy.ones((1, n_channels)), a2,
                              1.0 / (numpy.abs(f[n2]) ** (alpha / 2.0)) *
                              numpy.random.randn(1, n_channels),
                              numpy.flipud(numpy.conj(a2))))
        x = numpy.real(numpy.fft.ifft(d.flatten()))
        x.shape = (n, n_channels)
        return Sound(x, samplerate)

    @staticmethod
    def pinknoise(duration=1.0, samplerate=None, n_channels=1):
        """ Generate pink noise (power law noise with exponent alpha==1. This is simply a wrapper for calling
        the `powerlawnoise` method.
        Arguments:
            see `slab.Sound.powerlawnoise`
        Returns:
            (slab.Sound): power law noise generated from the parameters with exponent alpha==1.
        """
        return Sound.powerlawnoise(duration, 1.0, samplerate=samplerate, n_channels=n_channels)

    @staticmethod
    def irn(frequency=100, gain=1, n_iter=4, duration=1.0, samplerate=None):
        """
        Generate iterated ripple noise (IRN). IRN is a broadband noise with temporal regularities,
        which can give rise to a perceptible pitch. Since the perceptual pitch to noise
        ratio of these stimuli can be altered without substantially altering their spectral
        content, they have been useful in exploring the role of temporal processing in pitch
        perception [Yost 1996, JASA]. The noise is obtained by adding attenuated and delayed
        versions of a white noise in the frequency domain.  # TODO: maybe this is a bit too much info for a docstring?
        Arguments:
            frequency (int | float): the frequency of the signals perceived pitch in Hz.
            gain (int | float) : multiplicative factor of the repeated additions. Smaller values reduce the
                temporal regularities in the resulting IRN.
            n_iter (int): number of iterations of additions. Higher values increase pitch saliency.
            duration (float | int): duration of the sound in seconds (given a float) or in samples (given an int).
            samplerate (int | None): the samplerate of the sound. If None, use the default samplerate.
        Returns:
            (slab.Sound): ripple noise that has a perceived pitch at the given frequency.
        """
        samplerate = Sound.get_samplerate(samplerate)
        delay = 1 / frequency
        noise = Sound.whitenoise(duration, samplerate=samplerate)
        x = numpy.array(noise.data.T)[0]
        irn_add = numpy.fft.fft(x)
        n_samples, sample_dur = len(irn_add), float(1 / samplerate)
        w = 2 * numpy.pi * numpy.fft.fftfreq(n_samples, sample_dur)
        d = float(delay)
        for k in range(1, n_iter + 1):
            irn_add += (gain ** k) * irn_add * numpy.exp(-1j * w * k * d)
        irn_add = numpy.fft.ifft(irn_add)
        x = numpy.real(irn_add)
        return Sound(x, samplerate)

    @staticmethod
    def click(duration=0.0001, samplerate=None, n_channels=1):
        """Generate a click (a sequence of ones).
        Arguments:
            duration (float | int): duration of the sound in seconds (given a float) or in samples (given an int).
            samplerate (int | None): the samplerate of the sound. If None, use the default samplerate.
            n_channels (int): number of channels, defaults to one.
        Returns:
            (slab.Sound): click generated from the given parameters.
            """
        samplerate = Sound.get_samplerate(samplerate)
        duration = Sound.in_samples(duration, samplerate)
        return Sound(numpy.ones((duration, n_channels)), samplerate)

    @staticmethod
    def clicktrain(duration=1.0, frequency=500, clickduration=0.0001, samplerate=None):
        """Generate a series of n clicks (by calling the `click` method) with a perceived pitch at the given frequency.
        Arguments:
            duration (float | int): duration of the sound in seconds (given a float) or in samples (given an int).
            frequency (float | int): the frequency of the signals perceived pitch in Hz.
            clickduration: (float | int): duration of a single click in seconds (given a float) or in
                samples (given an int). The number of clicks in the train is given by `duration` / `clickduration`.
            samplerate (int | None): the samplerate of the sound. If None, use the default samplerate.
        Returns:
            (slab.Sound): click train generated from the given parameters.
    """
        samplerate = Sound.get_samplerate(samplerate)
        duration = Sound.in_samples(duration, samplerate)
        clickduration = Sound.in_samples(clickduration, samplerate)
        interval = int(numpy.rint(1 / frequency * samplerate))
        n = numpy.rint(duration / interval)
        oneclick = Sound.click(clickduration, samplerate=samplerate)
        oneclick.resize(interval)
        oneclick.repeat(n)
        return oneclick

    @staticmethod
    def chirp(duration=1.0, from_frequency=100, to_frequency=None, samplerate=None, kind='quadratic'):
        """ Returns a pure tone with in- or decreasing frequency using the function `scipy.sound.chirp`.
        Arguments:
            duration (float | int): duration of the sound in seconds (given a float) or in samples (given an int).
            from_frequency (float | int): the frequency of tone in Hz at the start of the sound.
            to_frequency (float | int | None): the frequency of tone in Hz at the end of the sound. If None, the
                nyquist frequency (`samplerate` / 2) will be used.
            samplerate (int | None): the samplerate of the sound. If None, use the default samplerate.
            kind (str): determines the type of ramp (see :func:`scipy.sound.chirp` for options).
        Returns:
            (slab.Sound): chirp generated from the given parameters.
        """

        if scipy is False:
            raise ImportError('Generating chirps requires Scipy.')
        samplerate = Sound.get_samplerate(samplerate)
        duration = Sound.in_samples(duration, samplerate)
        t = numpy.arange(0, duration, 1) / samplerate  # generate a time vector
        t.shape = (t.size, 1)  # ensures C-order
        if not to_frequency:
            to_frequency = samplerate / 2
        chirp = scipy.signal.chirp(
            t, from_frequency, t[-1], to_frequency, method=kind, vertex_zero=True)
        return Sound(chirp, samplerate=samplerate)

    @staticmethod
    def silence(duration=1.0, samplerate=None, n_channels=1):
        """ Generate silence (all samples equal zero).
        Arguments:
            duration (float | int): duration of the sound in seconds (given a float) or in samples (given an int).
            samplerate (int | None): the samplerate of the sound. If None, use the default samplerate.
            n_channels (int): number of channels, defaults to one.
        Returns:
            (slab.Sound): silence generated from the given parameters. """
        samplerate = Sound.get_samplerate(samplerate)
        duration = Sound.in_samples(duration, samplerate)
        return Sound(numpy.zeros((duration, n_channels)), samplerate)

    @staticmethod
    def vowel(vowel='a', gender=None, glottal_pulse_time=12, formant_multiplier=1,
              duration=1., samplerate=None, n_channels=1):
        """ Generate a sound resembling the human vocalization of a vowel.
        Arguments:
            vowel (str | None): kind of vowel to generate can be: 'a', 'e', 'i', 'o', 'u', 'ae', 'oe', or 'ue'. For
                these vowels, the function haa pre-set format frequencies. If None, a vowel will be generated from
                random formant frequencies in the range of the existing vowel formants.
            gender (str | None): Setting the gender ('male', 'female') is a shortcut for setting  the arguments
                `glottal_pulse_time` and `formant_multiplier`.
            glottal_pulse_time (int | float) : the distance between glottal pulses in
                milliseconds (determines vocal trakt length).
            formant_multiplier (int | float): multiplier for the pre-set formant frequencies (scales the voice pitch).
            duration (float | int): duration of the sound in seconds (given a float) or in samples (given an int).
            samplerate (int | None): the samplerate of the sound. If None, use the default samplerate.
            n_channels (int): number of channels, defaults to one.
        Returns:
            (slab.Sound): vowel generated from the given parameters. """
        samplerate = Sound.get_samplerate(samplerate)
        duration = Sound.in_samples(duration, samplerate)
        formant_freqs = {'a': (0.73, 1.09, 2.44), 'e': (0.36, 2.25, 3.0), 'i': (0.27, 2.29, 3.01),
                         'o': (0.35, 0.5, 2.6), 'u': (0.3, 0.87, 2.24), 'ae': (0.86, 2.05, 2.85),
                         'oe': (0.4, 1.66, 1.96), 'ue': (0.25, 1.67, 2.05)}
        if vowel is None:
            BW = 0.3
            formants = (0.22 / (1 - BW) + (0.86 / (1 + BW) - 0.22 / (1 - BW)) * numpy.random.rand(),
                        0.5 / (1 - BW) + (2.29 / (1 + BW) - 0.5 / (1 - BW)) * numpy.random.rand(),
                        1.96 / (1 - BW) + (3.01 / (1 + BW) - 1.96 / (1 - BW)) * numpy.random.rand())
        else:
            if vowel not in formant_freqs:
                raise ValueError(f'Unknown vowel: {vowel}')
            formants = formant_freqs[vowel]
        if gender == 'male':
            glottal_pulse_time = 12
        elif gender == 'female':
            glottal_pulse_time = 6
            formant_multiplier = 1.2  # raise formant frequencies by 20%
        formants = [formant_multiplier * f for f in formants]  # scale each formant
        ST = 1000 / samplerate
        times = ST * numpy.arange(duration)
        T05 = 2.5  # decay half-time for glottal pulses
        env = numpy.exp(-numpy.log(2) / T05 * numpy.mod(times, glottal_pulse_time))
        env = numpy.mod(times, glottal_pulse_time) ** 0.25 * env
        min_env = numpy.min(env[(times >= glottal_pulse_time / 2) & (times <= glottal_pulse_time - ST)])
        env = numpy.maximum(env, min_env)
        out = numpy.zeros(len(times))
        for f in formants:
            A = numpy.min((0, -6 * numpy.log2(f)))
            out = out + 10 ** (A / 20) * env * numpy.sin(2 * numpy.pi *
                                                         f * numpy.mod(times, glottal_pulse_time))
        if n_channels > 1:
            out = numpy.tile(out, (n_channels, 1))
        vowel = Sound(data=out, samplerate=samplerate)
        vowel.filter(frequency=0.75 * samplerate / 2, kind='lp')
        return vowel

    @staticmethod
    def multitone_masker(duration=1.0, low_cutoff=125, high_cutoff=4000, bandwidth=1 / 3, samplerate=None):
        """ Generate noise made of ERB-spaced random-phase pure tones. This noise does not have random amplitude
        variations and is useful for testing CI patients [Oxenham 2014, Trends Hear].
        Arguments:
            duration (float | int): duration of the sound in seconds (given a float) or in samples (given an int).
            low_cutoff (int | float): the lower frequency limit of the noise in Hz
            high_cutoff (int | float): the upper frequency limit of the noise in Hz
            bandwidth (float):  the signals bandwidth in octaves.
            samplerate (int | None): the samplerate of the sound. If None, use the default samplerate.
        Returns:
            (slab.Sound): multi tone masker noise, generated from the given parameters.
        Examples:
            sig = Sound.multitone_masker()
            sig = sig.ramp()
            sig.spectrum()
            # Generate and plot power law noise with three different exponents
            from matplotlib import pyplot as plt
            fig, ax = plt.subplots()
            for alpha in [1, 2, 3]:
                noise = slab.Sound.powerlawnoise(0.2, alpha, samplerate=8000)
                noise.spectrum(axis=ax, show=False)
            plt.show() """
        samplerate = Sound.get_samplerate(samplerate)
        duration = Sound.in_samples(duration, samplerate)
        freqs, _, _ = Filter._center_freqs(  # get center_freqs
            low_cutoff=low_cutoff, high_cutoff=high_cutoff, bandwidth=bandwidth)
        rand_phases = numpy.random.rand(len(freqs)) * 2 * numpy.pi
        sig = Sound.tone(frequency=freqs, duration=duration,
                         phase=rand_phases, samplerate=samplerate)
        data = numpy.sum(sig.data, axis=1) / len(freqs)  # collapse across channels
        return Sound(data, samplerate=samplerate)

    @staticmethod
    # TODO: would be more consistent if the function would be called equally_masking_noise?"
    def erb_noise(duration=1.0, low_cutoff=125, high_cutoff=4000, samplerate=None):
        """ Generate an equally-masking noise (ERB noise) within a given frequency band.
        Arguments:
            duration (float | int): duration of the sound in seconds (given a float) or in samples (given an int).
            low_cutoff (int | float): the lower frequency limit of the noise in Hz
            high_cutoff (int | float): the upper frequency limit of the noise in Hz
            samplerate (int | None): the samplerate of the sound. If None, use the default samplerate.
        Returns:
            (slab.Sound): equally masking noise noise, generated from the given parameters.
        Examples:
            sig = Sound.erb_noise()
            sig.spectrum()
        """
        samplerate = Sound.get_samplerate(samplerate)
        duration = Sound.in_samples(duration, samplerate)
        n = 2 ** (duration - 1).bit_length()  # next power of 2
        st = 1 / samplerate
        df = 1 / (st * n)
        frq = df * numpy.arange(n / 2)
        frq[0] = 1  # avoid DC = 0
        lev = -10 * numpy.log10(24.7 * (4.37 * frq))
        filt = 10. ** (lev / 20)
        noise = numpy.random.randn(n)
        noise = numpy.real(numpy.fft.ifft(numpy.concatenate(
            (filt, filt[::-1])) * numpy.fft.fft(noise)))
        noise = noise / numpy.sqrt(numpy.mean(noise ** 2))
        band = numpy.zeros(len(lev))
        band[round(low_cutoff / df):round(high_cutoff / df)] = 1
        fnoise = numpy.real(numpy.fft.ifft(numpy.concatenate(
            (band, band[::-1])) * numpy.fft.fft(noise)))
        fnoise = fnoise[:duration]
        return Sound(data=fnoise, samplerate=samplerate)

    @staticmethod
    def sequence(*sounds):
        """ Join sounds into a new sound object.
        Arguments
            *sounds (slab.Sound): two or more sounds to combine.
        Returns:
            (slab.Sound): the input sounds combined in a single object. """
        samplerate = sounds[0].samplerate
        for sound in sounds:
            if sound.samplerate != samplerate:
                raise ValueError('All sounds must have the same sample rate.')
        sounds = tuple(s.data for s in sounds)
        x = numpy.vstack(sounds)
        return Sound(x, samplerate)

    # instance methods
    def write(self, filename, normalise=True, fmt='WAV'):
        """ Save the sound as a WAV.
        Arguments:
            filename (str | pathlib.Path): path, the file is written to.
            normalise (bool): if True, the maximal amplitude of the sound is normalised to 1.
            fmt (str): data format to write. See soundfile.available_formats(). """
        if soundfile is False:
            raise ImportError(
                'Writing wav files requires SoundFile (pip install SoundFile).')
        if isinstance(filename, pathlib.Path):
            filename = str(filename)
        if normalise:
            soundfile.write(filename, self.data / numpy.amax(numpy.abs(self.data)), self.samplerate, format=fmt)
        else:
            if self.data.max(initial=None) > 1.0:
                print("There are data points in the signal that will be clipped. Normalization is recommended!")
            soundfile.write(filename, self.data, self.samplerate, format=fmt)

    def ramp(self, when='both', duration=0.01, envelope=None):
        """ Adds an on and/or off ramp to the sound.
        Arguments:
            when (str): can take values 'onset', 'offset' or 'both'
            duration (float | int): duration of the sound in seconds (given a float) or in samples (given an int).
            envelope(callable):  function to compute the samples of the ramp, defaults to a sinusoid
        Returns:
            (slab.Sound): copy of the sound with the added ramp(s) """
        sound = copy.deepcopy(self)
        when = when.lower().strip()
        if envelope is None:
            envelope = lambda t: numpy.sin(numpy.pi * t / 2) ** 2  # squared sine window
        sz = Sound.in_samples(duration, sound.samplerate)
        multiplier = envelope(numpy.reshape(numpy.linspace(0.0, 1.0, sz), (sz, 1)))
        if when in ('onset', 'both'):
            sound.data[:sz, :] *= multiplier
        if when in ('offset', 'both'):
            sound.data[sound.n_samples - sz:, :] *= multiplier[::-1]
        return sound

    def repeat(self, n):
        """ Repeat the sound n times.
        Arguments:
            n (int): the number of repetitions.
        Returns:
            (slab.Sound): copy of the sound repeated n times. """
        sound = copy.deepcopy(self)
        sound.data = numpy.vstack((sound.data,) * int(n))
        return sound

    @staticmethod
    def crossfade(*sounds, overlap=0.01):
        """ Crossfade two sounds.
        Arguments:
            *sounds (instances of slab.Sound): sounds to crossfade
            overlap (float | int): duration of the overlap between the cross-faded sounds in seconds (given a float)
                or in samples (given an int).
        Returns:
            (slab.Sound): A single sound that contains all input sounds cross-faded. The duration will be the
                sum of the input sound's durations minus the overlaps.
        Examples:
            noise = Sound.whitenoise(duration=1.0)
            vowel = Sound.vowel()
            noise2vowel = Sound.crossfade(vowel, noise, vowel, overlap=0.4)
            noise2vowel.play() """
        sounds = list(sounds)
        if any([sound.duration < overlap for sound in sounds]):
            raise ValueError('The overlap can not be longer then the sound.')
        if len(set([sound.n_channels for sound in sounds])) != 1:
            raise ValueError('Cannot crossfade sounds with unequal numbers of channels.')
        if len(set([sound.samplerate for sound in sounds])) != 1:
            raise ValueError('Cannot crossfade sounds with unequal samplerates.')
        overlap = Sound.in_samples(overlap, samplerate=sounds[0].samplerate)
        n_total = sum([sound.n_samples for sound in sounds]) - overlap * (len(sounds) - 1)
        # give each sound an offset and onset ramp and add silence to them. The length of the silence added to the
        # beginning and end of the sound is equal to the length of the sounds that come before or after minus overlaps
        n_previous = 0
        for i, sound in enumerate(sounds):
            n_samples = sound.n_samples
            if i == 0:
                sound = sound.ramp(duration=overlap, when="offset")  # for the first sound only add offset ramp
                sounds[i] = sound.resize(n_total)
            else:
                if i == len(sounds) - 1:
                    sound = sound.ramp(duration=overlap, when="onset")  # for the first sound only add onset ramp
                else:
                    sound = sound.ramp(duration=overlap, when="both")  # for all other sounds add both
                n_silence_before = n_previous - overlap * i
                n_silence_after = n_total - n_silence_before - sound.n_samples
                sounds[i] = Sound.sequence(
                    Sound.silence(n_silence_before, samplerate=sound.samplerate, n_channels=sound.n_channels),
                    sound,
                    Sound.silence(n_silence_after, samplerate=sound.samplerate, n_channels=sound.n_channels))
            n_previous += n_samples
        sound = sum(sounds)
        return sound

    def pulse(self, pulse_frequency=4, duty=0.75, rf_time=0.05):
        """ Apply a pulse envelope to the sound.
        with a `pulse_frequency` and `duty` cycle (in place).
        Arguments:
            pulse_frequency (int): the frequency of pulses in the modified sound in Hz.
            duty (float): ratio between the pulse duration and period, values must be between 1 (always high) and
                0 (always low). When using values close to 0, the `rf_time` has to be low as well, otherwise the
                ramps would be longer than the sound.
            rf_time (float): rise/fall time of the pulse in milliseconds
        Returns:
            slab.Sound: pulsed copy of the instance. """
        sound = copy.deepcopy(self)
        pulse_period = 1 / pulse_frequency
        n_pulses = round(sound.duration / pulse_period)  # number of pulses in the stimulus
        pulse_period = sound.duration / n_pulses  # period in s, fits into stimulus duration
        pulse_samples = Sound.in_samples(pulse_period * duty, sound.samplerate)
        fall_samples = Sound.in_samples(rf_time, sound.samplerate)  # 5ms rise/fall time
<<<<<<< HEAD
        if pulse_samples - 2 * fall_samples < 0:
=======
        if pulse_samples - 2 * fall_samples:
>>>>>>> d36ffaa0
            raise ValueError(f"The pulse duration {pulse_samples} is shorter than the combined ramps, each with"
                             f"duration {fall_samples}. Reduce ´pulse_frequency´ or `rf_time`!")
        fall = numpy.cos(numpy.pi * numpy.arange(fall_samples) / (2 * fall_samples)) ** 2
        pulse = numpy.concatenate((1 - fall, numpy.ones(pulse_samples - 2 * fall_samples), fall))
        pulse = numpy.concatenate(
            (pulse, numpy.zeros(Sound.in_samples(pulse_period, sound.samplerate) - len(pulse))))
        envelope = numpy.tile(pulse, n_pulses)
        envelope = envelope[:, None]  # add an empty axis to get to the same shape as sound.data
        # if data is 2D (>1 channel) broadcast the envelope to fit
        sound.data *= numpy.broadcast_to(envelope, sound.data.shape)
        return sound

    def am(self, frequency=10, depth=1, phase=0):
        """ Apply an amplitude modulation to the sound by multiplication with a sine function.
        Arguments:
            frequency (int): frequency of the modulating sine function in Hz
            depth (int, float): modulation depth/index of the modulating sine function
            phase (int, float): initial phase of the modulating sine function
        Returns:
            slab.Sound: amplitude modulated copy of the instance. """
        sound = copy.deepcopy(self)
        envelope = (1 + depth * numpy.sin(2 * numpy.pi * frequency * sound.times + phase))
        envelope = envelope[:, None]
        sound.data *= numpy.broadcast_to(envelope, sound.data.shape)
        return sound

    def filter(self, frequency=100, kind='hp'):
        """ Convenient wrapper for the Filter class for a standard low-, high-, bandpass, and bandstop filter.
        Args:
            frequency (int, tuple): cutoff frequency in Hz. Integer for low- and highpass filters,
                                    tuple with lower and upper cutoff for bandpass and -stop.
            kind (str): type of filter, can be "lp" (lowpass), "hp" (highpass)
                        "bp" (bandpass) or "bs" (bandstop)
        Returns:
            slab.Sound: filtered copy of the instance. """
        sound = copy.deepcopy(self)
        n = min(1000, self.n_samples)
        filt = Filter.band(
            frequency=frequency, kind=kind, samplerate=self.samplerate, length=n)
        sound.data = filt.apply(self).data
        return sound

    def aweight(self):
        """ Returns A-weighted sound. A-weighting is applied to instrument-recorded sounds
        to account for the relative loudness of different frequencies perceived by the
        human ear. See: https://en.wikipedia.org/wiki/A-weighting. """
        if scipy is False:
            raise ImportError('Applying a-weighting requires Scipy.')
        f1 = 20.598997
        f2 = 107.65265
        f3 = 737.86223
        f4 = 12194.217
        A1000 = 1.9997
        numerators = [(2 * numpy.pi * f4) ** 2 * (10 ** (A1000 / 20)), 0, 0, 0, 0]
        denominators = numpy.convolve(
            [1, 4 * numpy.pi * f4, (2 * numpy.pi * f4) ** 2], [1, 4 * numpy.pi * f1, (2 * numpy.pi * f1) ** 2])
        denominators = numpy.convolve(numpy.convolve(
            denominators, [1, 2 * numpy.pi * f3]), [1, 2 * numpy.pi * f2])
        b, a = scipy.signal.filter_design.bilinear(numerators, denominators, self.samplerate)
        data_chans = []
        for chan in self.channels():
            data = scipy.signal.lfilter(b, a, chan.data.flatten())
            data_chans.append(data)  # concatenate channel data
        return Sound(data_chans, self.samplerate)

    @staticmethod
    def record(duration=1.0, samplerate=None):
        """ Record from inbuilt microphone. Uses SoundCard module if installed [recommended], otherwise uses SoX.
        Arguments:
            duration (float | int): duration of the sound in seconds (given a float) or in samples (given an int).
                Note that duration has to be in seconds when using SoX
            samplerate (int | None): the samplerate of the sound. If None, use the default samplerate.
                Note that most sound cards can only record at 44100 Hz samplerate.
        Returns:
            (slab.Sound): The recorded sound. """
        if soundcard is not False:
            samplerate = Sound.get_samplerate(samplerate)
            duration = Sound.in_samples(duration, samplerate)
            mic = soundcard.default_microphone()
            data = mic.record(samplerate=samplerate, numframes=duration, channels=1)
            out = Sound(data, samplerate=samplerate)
        else:  # use sox
            import subprocess
            try:
                subprocess.call(
                    ['sox', '-d', '-r', str(samplerate), str(_tmpdir / 'tmp.wav'), 'trim', '0', str(duration)])
            except FileNotFoundError:
                raise ImportError(
                    'Recording without SoundCard module requires SoX.\n'
                    'Install: sudo apt-get install sox libsox-fmt-all OR pip install SoundCard.')
            time.sleep(duration)
            out = Sound('tmp.wav')
        return out

    def play(self, sleep=None):
        """Plays the sound through the default device. If the soundcard module is installed it is used
        to play the sound. Otherwise the sound is saved as .wav to a temporary directory and is played via the
        `play_file` method.
        Arguments:
            sleep (int | float | None): time to sleep after presenting the sound in seconds."""
        if soundcard is not False:
            soundcard.default_speaker().play(self.data, samplerate=self.samplerate)
        else:
            self.write(_tmpdir / 'tmp.wav', normalise=False)
            Sound.play_file(_tmpdir / 'tmp.wav')
        if sleep:  # all current play methods are blocking, there is no reason to sleep!  # TODO: so remove it?
            time.sleep(self.duration)

    @staticmethod
    def play_file(filename):
        """ Play a .wav file using the OS-specific mechanism for Windows, Linux or Mac.
        Arguments:
             filename (str | pathlib.Path): full path to the .wav file to be played. """
        from platform import system
        if isinstance(filename, pathlib.Path):
            filename = str(filename)
        system = system()
        if system == 'Windows':
            import winsound
            winsound.PlaySound(filename, winsound.SND_FILENAME)
        elif system == 'Darwin':  # MacOS
            import subprocess
            subprocess.call(['afplay', filename])
        else:  # Linux
            import subprocess
            try:
                subprocess.call(['sox', filename, '-d'])
            except FileNotFoundError:
                raise NotImplementedError(
                    'Playing from files on Linux without SoundCard module requires SoX. '
                    'Install: sudo apt-get install sox libsox-fmt-all or pip install SoundCard')

    def waveform(self, start=0, end=None, show=True, axis=None, **kwargs):
        """ Plot the waveform of the sound.
        Arguments:
            start (int | float): start of the plot in seconds (float) or samples (int), defaults to 0
            end (int | float | None): the end of the plot in seconds (float) or samples (int), defaults to None.
            show (bool): whether to show the plot right after drawing.
            axis (matplotlib.axes.Axes | None): axis to plot to. If None create a new plot.
            ** kwargs: keyword arguments for the plot, see documentation of matplotlib.pyplot.plot for details. """
        if matplotlib is False:
            raise ImportError('Plotting waveforms requires matplotlib.')
        start = self.in_samples(start, self.samplerate)
        if end is None:
            end = self.n_samples
        end = self.in_samples(end, self.samplerate)
        if axis is None:
            _, axis = plt.subplots()
        if self.n_channels == 1:
            axis.plot(self.times[start:end], self.channel(0)[start:end], **kwargs)
        elif self.n_channels == 2:
            axis.plot(self.times[start:end], self.channel(0)[start:end], label='left', **kwargs)
            axis.plot(self.times[start:end], self.channel(1)[start:end], label='right', **kwargs)
            axis.legend()
        else:
            for i in range(self.n_channels):
                axis.plot(self.times[start:end], self.channel(i)[start:end], label=f'channel {i}', **kwargs)
            plt.legend()
        axis.set(title='Waveform', xlabel='Time [sec]', ylabel='Amplitude')
        if show:
            plt.show()

    def spectrogram(self, window_dur=0.005, dyn_range=120, upper_frequency=None, other=None, show=True, axis=None,
                    **kwargs):
        """ Plot a spectrogram of the sound or return the computed values.
        Arguments:
            window_dur: duration of time window for short-term FFT, defaults to 0.005 seconds.
            dyn_range: dynamic range in dB to plot, defaults to 120.
            upper_frequency (int | float | None): The upper frequency limit of the plot. If None use the maximum.
            other (slab.Sound): if a sound object is given, subtract the waveform and plot the difference spectrogram.
            show (bool): whether to show the plot right after drawing. Note that if show is False and no `axis` is
                passed, no plot will be created.
            axis (matplotlib.axes.Axes | None): axis to plot to. If None create a new plot.
            **kwargs: keyword arguments for the plot. See documentation for matplotlib.pyplot.imshow.
        Returns:
            (None | tuple): If `show == True` or an axis was passed, a plot is drawn and nothing is returned. Else,
                a tuple is returned which contains frequencies, time bins and a 2D array of powers. """
        if scipy is False:
            raise ImportError('Computing spectrograms requires Scipy.')
        if self.n_channels > 1:
            raise ValueError('Can only compute spectrograms for mono sounds.')
        if other is not None:
            x = self.data.flatten() - other.data.flatten()
        else:
            x = self.data.flatten()
        # set default for step_dur optimal for Gaussian windows.
        step_dur = window_dur / numpy.sqrt(numpy.pi) / 8
        # convert window & step durations from seconds to numbers of samples
        window_n_samples = Sound.in_samples(window_dur, self.samplerate) * 2
        step_n_samples = Sound.in_samples(step_dur, self.samplerate)
        # make the window. A Gaussian filter needs a minimum of 6σ - 1 samples, so working
        # backward from window_n_samples we can calculate σ.
        window_sigma = (window_n_samples + 1) / 6
        window = scipy.signal.windows.gaussian(window_n_samples, window_sigma)
        # convert step size into number of overlapping samples in adjacent analysis frames
        n_overlap = window_n_samples - step_n_samples
        # compute the power spectral density
        freqs, times, power = scipy.signal.spectrogram(
            x, mode='psd', fs=self.samplerate, scaling='density', noverlap=n_overlap, window=window,
            nperseg=window_n_samples)
        if show or (axis is not None):
            if matplotlib is False:
                raise ImportError('Ploting spectrograms requires matplotlib.')
            p_ref = 2e-5  # 20 μPa, the standard reference pressure for sound in air
            power = 10 * numpy.log10(power / (p_ref ** 2))  # logarithmic power for plotting
            # set lower bound of colormap (vmin) from dynamic range.
            dB_max = power.max()
            vmin = dB_max - dyn_range
            cmap = matplotlib.cm.get_cmap('Greys')
            extent = (times.min(initial=0), times.max(initial=0), freqs.min(initial=0),
                      upper_frequency or freqs.max(initial=0))
            if axis is None:
                _, axis = plt.subplots()
            axis.imshow(power, origin='lower', aspect='auto',
                        cmap=cmap, extent=extent, vmin=vmin, vmax=None, **kwargs)
            axis.set(title='Spectrogram', xlabel='Time [sec]', ylabel='Frequency [Hz]')
            if show:
                plt.show()
        else:
            return freqs, times, power

    def cochleagram(self, bandwidth=1 / 5, show=True, axis=None, **kwargs):
        """ Computes a cochleagram of the sound by filtering with a bank of cosine-shaped filters with given bandwidth
        and applying a cube-root compression to the resulting envelopes.
        Arguments:
            bandwidth (float): filter bandwidth in octaves.
            show (bool): whether to show the plot right after drawing. Note that if show is False and no `axis` is
                passed, no plot will be created
            axis (matplotlib.axes.Axes | None): axis to plot to. If None create a new plot.
            **kwargs: keyword arguments for the plot. See documentation for matplotlib.pyplot.imshow.
        Returns:
            (None | numpy.ndarray): If `show == True` or an axis was passed, a plot is drawn and nothing is returned.
                Else, an array with the envelope is returned. """
        fbank = Filter.cos_filterbank(bandwidth=bandwidth, low_cutoff=20,
                                      high_cutoff=None, samplerate=self.samplerate)
        freqs = fbank.filter_bank_center_freqs()
        subbands = fbank.apply(self.channel(0))
        envs = subbands.envelope()
        envs.data[envs.data < 1e-9] = 0  # remove small values that cause waring with numpy.power
        envs = envs.data ** (1 / 3)  # apply non-linearity (cube-root compression)
        if show or (axis is not None):
            if not matplotlib is False:
                raise ImportError('Plotting cochleagrams requires matplotlib.')
            cmap = matplotlib.cm.get_cmap('Greys')
            if axis is None:
                _, axis = plt.subplots()
            axis.imshow(envs.T, origin='lower', aspect='auto', cmap=cmap)
            labels = list(freqs.astype(int))
            axis.yaxis.set_major_formatter(matplotlib.ticker.IndexFormatter(
                labels))  # centre frequencies as ticks
            axis.set_xlim([0, self.duration])
            axis.set(title='Cochleagram', xlabel='Time [sec]', ylabel='Frequency [Hz]')
            if show:
                plt.show()
        else:
            return envs

    def spectrum(self, low_cutoff=16, high_cutoff=None, log_power=True, axis=None, show=True, **kwargs):
        """ Compute the spectrum of the sound.
        Arguments:
            low_cutoff (int | float):
            high_cutoff (int | float | None): If these are left unspecified, it shows the full spectrum, otherwise it shows
                only between `low` and `high` in Hz.
            log_power (bool): whether to compute the log of the power.
            show (bool): whether to show the plot right after drawing. Note that if show is False and no `axis` is
                passed, no plot will be created.
            axis (matplotlib.axes.Axes | None): axis to plot to. If None create a new plot.
            **kwargs: keyword arguments for the plot. see documentation for matplotlib.pyplot.semilogx.
        Returns:
            If show=False, returns `Z, freqs`, where `Z` is a 1D array of powers
                and `freqs` are the corresponding frequencies.n"""
        freqs = numpy.fft.rfftfreq(self.n_samples, d=1 / self.samplerate)
        sig_rfft = numpy.zeros((len(freqs), self.n_channels))
        for chan in range(self.n_channels):
            sig_rfft[:, chan] = numpy.abs(numpy.fft.rfft(self.data[:, chan], axis=0))
        # scale by the number of points so that the magnitude does not depend on the length of the sound
        pxx = sig_rfft / len(freqs)
        pxx = pxx ** 2  # square to get the power
        if low_cutoff is not None or high_cutoff is not None:
            if low_cutoff is None:
                low_cutoff = 0
            if high_cutoff is None:
                high_cutoff = numpy.amax(freqs)
            I = numpy.logical_and(low_cutoff <= freqs, freqs <= high_cutoff)
            I2 = numpy.where(I)[0]
            Z = pxx[I2, :]
            freqs = freqs[I2]
        else:
            Z = pxx
        if log_power:
            Z[Z < 1e-20] = 1e-20  # no zeros because we take logs
            Z = 10 * numpy.log10(Z)
        if show or (axis is not None):
            if matplotlib is False:
                raise ImportError('Plotting spectra requires matplotlib.')
            if axis is None:
                _, axis = plt.subplots()
            axis.semilogx(freqs, Z, **kwargs)
            ticks_freqs = numpy.round(32000 * 2 **
                                      (numpy.arange(12, dtype=float) * -1))
            axis.set_xticks(ticks_freqs)
            axis.set_xticklabels(map(str, ticks_freqs.astype(int)))
            axis.grid()
            axis.set_xlim((freqs[1], freqs[-1]))
            axis.set_ylabel('Power [dB/Hz]') if log_power else plt.ylabel('Power')
            axis.set_title('Spectrum')
            if show:
                plt.show()
        else:
            return Z, freqs

    def spectral_feature(self, feature='centroid', mean='rms', frame_duration=None, rolloff=0.85):
        """ Computes one of several features of the spectrogram of a sound for each channel.
        Arguments:
            # TODO: every feature should only be described briefly, computational details go in the documentation
            feature (str): the kind of feature to compute, options are:
                "centroid" which is the center of mass of the short-term spectrum,
                "fwhm" which is the width of a Gaussian of the same variance as the spectrum around the centroid,
                "flux" which is a measure of how quickly the power spectrum of a sound is changing, by
                comparing the power spectrum for one frame against the power spectrum from the previous frame.
                Returns the root-mean-square over the entire stimulus of the change in power spectrum between
                adjacent time windows, measured as Euclidean distance.
                "flatness", which measures how tone-like a sound is, as opposed to being noise-like
                It is calculated by dividing the geometric mean of the power spectrum by the arithmetic mean.
                (Dubnov, Shlomo  "Generalization of spectral flatness measure for non-gaussian linear processes" I
                EEE Signal Processing Letters, 2004, Vol. 11.).
                "rolloff", which is the frequency at which the spectrum rolls off and is typically used to find a
                suitable low-cutoff frequency that retains most of the sound power (given as fraction in `rolloff`)
            mean (str | None): method of computing the mean of the feature value over all samples. Can be "rms"
                (root means square), "average" or None. If None, a new sound with the feature value at each sample
                is generated.
            frame_duration (None):  # TODO: add parameter description
            rolloff (float):  # TODO: add parameter description
        Returns:
            (list | slab.Signal): The mean feature for each channel in a list or a new sound with the feature value
                at each sample. """
        if not frame_duration:
            if mean is not None:
                frame_duration = int(self.n_samples / 2)  # long frames if not averaging
            else:
                frame_duration = 0.05  # 50ms frames by default
        out_all = []
        for chan in self.channels():
            freqs, times, power = chan.spectrogram(window_dur=frame_duration, show=False)
            norm = power / power.sum(axis=0, keepdims=True)  # normalize successive frames
            if feature == 'centroid':
                out = numpy.sum(freqs[:, numpy.newaxis] * norm, axis=0)
            elif feature == 'fwhm':
                cog = numpy.sum(freqs[:, numpy.newaxis] * norm, axis=0)
                sq_dist_from_cog = (freqs[:, numpy.newaxis] - cog[numpy.newaxis, :]) ** 2
                sigma = numpy.sqrt(numpy.sum(sq_dist_from_cog * norm, axis=0))
                out = 2 * numpy.sqrt(2 * numpy.log(2)) * sigma
            elif feature == 'flux':
                norm = numpy.c_[norm[:, 0], norm]  # duplicate first frame to give 0 diff
                delta_p = numpy.diff(norm, axis=1)  # diff now has same shape as norm
                out = numpy.sqrt((delta_p ** 2).sum(axis=0)) / power.shape[0]
            elif feature == 'rolloff':
                cum = numpy.cumsum(norm, axis=0)
                rolloff_idx = numpy.argmax(cum >= rolloff, axis=0)
                out = freqs[rolloff_idx]  # convert from index to Hz
            elif feature == 'flatness':
                norm[norm == 0] = 1
                gmean = numpy.exp(numpy.log(power + 1e-20).mean(axis=0))
                amean = power.sum(axis=0) / power.shape[0]
                out = gmean / amean
            else:
                raise ValueError('Unknown feature name.')
            if mean is None:
                out = numpy.interp(self.times, times, out)  # interpolate to sound samples
            elif mean == 'rms':
                out = numpy.sqrt(numpy.mean(out ** 2))  # average feature time series
            elif mean == 'average':
                out = out.mean()
            out_all.append(out)  # concatenate channel data
        if mean is None:
            out_all = Signal(data=out_all, samplerate=self.samplerate)  # cast as Signal
        return out_all

    def vocode(self, bandwidth=1 / 3):
        """ Returns a noise vocoded version of the sound by computing the envelope in different frequency subbands,
        filling these envelopes with noise, and collapsing the subbands into one sound. This removes most spectral
        information but retains temporal information in a speech sound.
        Arguments:
            bandwidth (float): width of the subbands in octaves.
        Returns:
            (slab.Sound): a vocoded copy of the sound. """

        fbank = Filter.cos_filterbank(length=self.n_samples, bandwidth=bandwidth,
                                      low_cutoff=30, pass_bands=True, samplerate=self.samplerate)
        subbands = fbank.apply(self.channel(0))
        envs = subbands.get_envelope()
        envs.data[envs.data < 1e-9] = 0  # remove small values that cause waring with numpy.power
        noise = Sound.whitenoise(duration=self.n_samples,
                                 samplerate=self.samplerate)  # make white noise
        subbands_noise = fbank.apply(noise)  # divide into same subbands as sound
        subbands_noise *= envs  # apply envelopes
        subbands_noise.level = subbands.level
        return Sound(Filter.collapse_subbands(subbands=subbands_noise, filter_bank=fbank))

    def crest_factor(self):
        """ The crest factor is the ratio of the peak amplitude and the RMS value of a waveform
        and indicates how extreme the peaks in a waveform are. Returns the crest factor in dB.
        Numerically identical to the peak-to-average power ratio.
        Returns:
            (float | numpy.nan):  the crest factor or NaN if there are no peaks in the sound."""
        jwd = self.data - numpy.mean(self.data)
        if numpy.any(jwd):  # if not all elements are zero
            crest = numpy.abs(jwd).max() / numpy.sqrt(numpy.mean(numpy.square(jwd)))
            return 20 * numpy.log10(crest)
        return numpy.nan

    def onset_slope(self):
        """ Compute the centroid of a histogram of onset slopes as a measure of how many
        quick intensity increases the sound has. These onset-like features make the
        sound easier to localize via envelope ITD.
        Returns:
            (float): the histograms centroid or 0 if there are no onsets in the sound."""
        env = self.envelope(kind='dB')  # get envelope
        diffs = numpy.diff(env.data, axis=0) * self.samplerate  # compute db change per sec
        diffs[diffs < 0] = 0  # keep positive changes (onsets)
        if diffs.max() == 0:
            return 0.0
        # compute histogram of differences
        hist, bins = numpy.histogram(diffs, range=(1, diffs.max()), bins=1000)
        bin_centers = (bins[:-1] + bins[1:]) / 2
        norm = hist / hist.sum()  # normalize histogram so that it sums to 1
        return numpy.sum(bin_centers * norm)  # compute centroid of histogram

    def frames(self, duration=1024):
        """ A generator that steps through the sound in overlapping, windowed frames.
        Get the frame center times by calling Sound's `frametimes` method.
        Arguments:
<<<<<<< HEAD
            duration (int | float): half of the length of the returned frames in samples (int) or seconds (float)
=======
            duration (int | float): half of the length of the returned frames in samples (int) or seconds (float), must be larger than 7 samples.
>>>>>>> d36ffaa0
        Returns:
            (generator): the generator object that yields frames which are of the same type as the object.
        Examples:
            sound = slab.Sound.vowel()
            windows = sound.frames()
            for window in windows:  # get the flatness of each frame
                print(window.spectral_feature("flatness")) """
        frame = copy.deepcopy(self)
        if scipy is False:
            raise ImportError('Need scipy for time window processing.')
<<<<<<< HEAD
        window_nsamp = Sound.in_samples(duration, self.samplerate) * 2
=======
        window_nsamp = max(15, Sound.in_samples(duration, self.samplerate) * 2)
>>>>>>> d36ffaa0
        # step duration optimal for Gaussian windows
        step_nsamp = numpy.floor(window_nsamp / numpy.sqrt(numpy.pi) / 8).astype(int)
        # make the window, Gaussian filter needs a minimum of 6σ - 1 samples.
        window_sigma = numpy.ceil((window_nsamp + 1) / 6)
        window = numpy.tile(scipy.signal.windows.gaussian(
            window_nsamp, window_sigma), (self.n_channels, 1)).T
        idx = 0
        while idx + window_nsamp / 2 < self.n_samples:  # loop through windows, yield each one
            frame.data = self.data[idx:min(self.n_samples, idx + window_nsamp), :]
            frame = frame.resize(window_nsamp)  # in case the last window is too short
            frame *= window
            yield frame
            idx += step_nsamp

    def frametimes(self, duration=1024):
        """ Returns the time points at the frame centers constructed by the `frames` method.
        Arguments:
<<<<<<< HEAD
            duration (int | float): half of the length of the returned frames in samples (int) or seconds (float)
        Returns:
            (numpy.ndarray): the center of each frame in seconds. """
        window_nsamp = Sound.in_samples(duration, self.samplerate) * 2
=======
            duration (int | float): half of the length of the returned frames in samples (int) or seconds (float), must be larger than 7 samples.
        Returns:
            (numpy.ndarray): the center of each frame in seconds. """
        window_nsamp = max(15, Sound.in_samples(duration, self.samplerate) * 2)
>>>>>>> d36ffaa0
        step_nsamp = numpy.floor(window_nsamp / numpy.sqrt(numpy.pi) / 8).astype(int)
        samplepoints = []
        idx = 0
        while idx + window_nsamp / 2 < self.n_samples:
            samplepoints.append(min(idx + window_nsamp / 2, self.n_samples))
            idx += step_nsamp
        return numpy.array(samplepoints) / self.samplerate  # convert to array of time points


def calibrate(intensity=None, make_permanent=False):
    """ Calibrate the presentation intensity of a setup. The calibration intensity determines the relationship
    between the amplitude of a sound and it's level.
    Arguments:
        intensity (int | float | None): the difference between the actual intensity of the output and the intensity indicated
            by the sound's `level` attribute (For example: If `level` is 80 dB and you record 60 dB, the value of
            `intensity` should be -20). If None, a 1 kHz tone is played for five seconds after which you will be
            prompted to input the measured intensity.
        make_permanent (bool): If True, save a calibration file in slab.DATAPATH that is loaded on import. """
    global _calibration_intensity
    if intensity is None:
        tone = Sound.tone(duration=5.0, frequency=1000)  # make 1kHz tone
        print('Playing 1kHz test tone for 5 seconds. Please measure intensity.')
        tone.play()  # play it
        intensity = input('Enter measured intensity in dB: ')  # ask for measured intensity
        intensity = intensity - tone.level  # subtract measured from rms intensity
    # set and save
    _calibration_intensity = intensity
    if make_permanent:
        numpy.save(DATAPATH + 'calibration_intensity.npy', _calibration_intensity)


def apply_to_path(path='.', method=None, kwargs={}, out_path=None):
    """ Apply a function to all wav files in a given directory.

    Arguments:
        path (str | pathlib.Path): path to the folder from which wav files are collected for processing.
        method (callable): function to be applied to each file.
        kwargs (dict): dictionary of keyword arguments and values passed to the function.
        out_path (str | pathlib.Path): if is supplied, sounds are saved with their original file name in this directory.
    Examples:
        slab.apply_to_path('.', slab.Sound.spectral_feature, {'feature':'fwhm'})
        slab.apply_to_path('.', slab.Sound.ramp, out_path='./modified')
        slab.apply_to_path('.', slab.Sound.ramp, kwargs={'duration':0.3}, out_path='./test') """
    if not callable(method):
        raise ValueError('Method must be callable.')
    if isinstance(path, str):
        path = pathlib.Path(path)
    if isinstance(out_path, str):
        out_path = pathlib.Path(out_path)
    files = sorted(path.glob('*.wav'))
    results = dict()
    for file in files:
        sig = Sound(file)
        res = method(sig, **kwargs)
        if out_path:
            if hasattr(res, 'write'):  # if objects with write methods were returned, write them to out_path
                res.write(out_path.joinpath(file.name))
            else:  # otherwise assume the modification was in-place and write sig to out_path
                sig.write(out_path.joinpath(file.name))
        results[str(file.stem)] = res
    return results  # a dictionary of results for each file name<|MERGE_RESOLUTION|>--- conflicted
+++ resolved
@@ -642,11 +642,7 @@
         pulse_period = sound.duration / n_pulses  # period in s, fits into stimulus duration
         pulse_samples = Sound.in_samples(pulse_period * duty, sound.samplerate)
         fall_samples = Sound.in_samples(rf_time, sound.samplerate)  # 5ms rise/fall time
-<<<<<<< HEAD
-        if pulse_samples - 2 * fall_samples < 0:
-=======
         if pulse_samples - 2 * fall_samples:
->>>>>>> d36ffaa0
             raise ValueError(f"The pulse duration {pulse_samples} is shorter than the combined ramps, each with"
                              f"duration {fall_samples}. Reduce ´pulse_frequency´ or `rf_time`!")
         fall = numpy.cos(numpy.pi * numpy.arange(fall_samples) / (2 * fall_samples)) ** 2
@@ -1079,11 +1075,7 @@
         """ A generator that steps through the sound in overlapping, windowed frames.
         Get the frame center times by calling Sound's `frametimes` method.
         Arguments:
-<<<<<<< HEAD
-            duration (int | float): half of the length of the returned frames in samples (int) or seconds (float)
-=======
             duration (int | float): half of the length of the returned frames in samples (int) or seconds (float), must be larger than 7 samples.
->>>>>>> d36ffaa0
         Returns:
             (generator): the generator object that yields frames which are of the same type as the object.
         Examples:
@@ -1094,11 +1086,7 @@
         frame = copy.deepcopy(self)
         if scipy is False:
             raise ImportError('Need scipy for time window processing.')
-<<<<<<< HEAD
-        window_nsamp = Sound.in_samples(duration, self.samplerate) * 2
-=======
         window_nsamp = max(15, Sound.in_samples(duration, self.samplerate) * 2)
->>>>>>> d36ffaa0
         # step duration optimal for Gaussian windows
         step_nsamp = numpy.floor(window_nsamp / numpy.sqrt(numpy.pi) / 8).astype(int)
         # make the window, Gaussian filter needs a minimum of 6σ - 1 samples.
@@ -1116,17 +1104,10 @@
     def frametimes(self, duration=1024):
         """ Returns the time points at the frame centers constructed by the `frames` method.
         Arguments:
-<<<<<<< HEAD
-            duration (int | float): half of the length of the returned frames in samples (int) or seconds (float)
-        Returns:
-            (numpy.ndarray): the center of each frame in seconds. """
-        window_nsamp = Sound.in_samples(duration, self.samplerate) * 2
-=======
             duration (int | float): half of the length of the returned frames in samples (int) or seconds (float), must be larger than 7 samples.
         Returns:
             (numpy.ndarray): the center of each frame in seconds. """
         window_nsamp = max(15, Sound.in_samples(duration, self.samplerate) * 2)
->>>>>>> d36ffaa0
         step_nsamp = numpy.floor(window_nsamp / numpy.sqrt(numpy.pi) / 8).astype(int)
         samplepoints = []
         idx = 0
