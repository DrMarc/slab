import time
import pathlib
import tempfile
import numpy
try:
    import soundfile
    have_soundfile = True
except ImportError:
    have_soundfile = False
try:
    import soundcard
    have_soundcard = True
except ImportError:
    have_soundcard = False
try:
    import scipy.signal
    have_scipy = True
except ImportError:
    have_scipy = False
try:
    import matplotlib
    import matplotlib.pyplot as plt
    have_pyplot = True
except ImportError:
    have_pyplot = False

from slab.signal import Signal
from slab.filter import Filter
from slab import DATAPATH

# get a temporary directory for writing intermediate files
_tmpdir = pathlib.Path(tempfile.gettempdir())

try:  # try getting a previously set calibration intensity from file
    _calibration_intensity = numpy.load(DATAPATH + 'calibration_intensity.npy')
except FileNotFoundError:
    _calibration_intensity = 0  # : Difference between rms intensity and measured output intensity in dB


class Sound(Signal):
    '''
    Class for working with sounds, including loading/saving, manipulating and playing.

    Examples:

    >>> import slab
    >>> import numpy
    >>> print(slab.Sound(numpy.ones([10,2]),samplerate=10))
    <class 'slab.sound.Sound'> duration 1.0, samples 10, channels 2, samplerate 10
    >>> print(slab.Sound(numpy.ones([10,2]),samplerate=10).channel(0))
    <class 'slab.sound.Sound'> duration 1.0, samples 10, channels 1, samplerate 10

    **Properties**

    >>> sig = slab.Sound.tone()
    >>> sig.level = 80
    >>> sig.level
    80.0

    **Generating sounds**

    All sound generating methods can be used with durations arguments in samples (int) or seconds (float).
    One can also set the number of channels by setting the keyword argument nchannels to the desired value.

    **Plotting**

    >>> vowel = slab.Sound.vowel(vowel='a', duration=.5, samplerate=8000)
    >>> vowel.ramp()
    >>> vowel.spectrogram(dyn_range = 50)
    >>> vowel.spectrum(low=100, high=4000, log_power=True)
    >>> vowel.waveform(start=0, end=.1)

    '''
    # instance properties

    def _get_level(self):
        '''
        Returns level in dB SPL (RMS) assuming array is in Pascals.
        In the case of multi-channel sounds, returns an array of levels
        for each channel, otherwise returns a float.
        '''
        if self.nchannels == 1:
            rms_value = numpy.sqrt(numpy.mean(numpy.square(self.data-numpy.mean(self.data))))
            if rms_value == 0:
                rms_dB = 0
            else:
                rms_dB = 20.0*numpy.log10(rms_value/2e-5)
            return rms_dB + _calibration_intensity
        chans = self.channels()
        levels = [c.level for c in chans]
        return numpy.array(levels)

    def _set_level(self, level):
        '''
        Sets level in dB SPL (RMS) assuming array is in Pascals. `level`
        should be a value in dB, or a tuple of levels, one for each channel.
        '''
        rms_dB = self._get_level()
        if self.nchannels > 1:
            level = numpy.array(level)
            if level.size == 1:
                level = level.repeat(self.nchannels)
            level = numpy.reshape(level, (1, self.nchannels))
            rms_dB = numpy.reshape(rms_dB, (1, self.nchannels))
        gain = 10**((level-rms_dB)/20.)
        self.data *= gain

    level = property(fget=_get_level, fset=_set_level, doc='''
		Can be used to get or set the rms level of a sound, which should be in dB.
		For single channel sounds a value in dB is used, for multiple channel
		sounds a value in dB can be used for setting the level (all channels
		will be set to the same level), or a list/tuple/array of levels. Use
		:meth:`slab.Sound.calibrate` to make the computed level reflect output intensity.
		''')

    def __init__(self, data, samplerate=None):
        if isinstance(data, pathlib.Path):  # Sound initialization from a file name (pathlib object)
            data = str(data)
        if isinstance(data, str):  # Sound initialization from a file name (string)
            if samplerate is not None:
                raise ValueError('Cannot specify samplerate when initialising Sound from a file.')
            _ = Sound.read(data)
            self.data = _.data
            self.samplerate = _.samplerate
        else:
            # delegate to the baseclass init
            super().__init__(data, samplerate)

    # static methods (creating sounds)
    @staticmethod
    def read(filename):
        '''
        Load the file given by filename (.wav) and returns a Sound object.
        '''
        if not have_soundfile:
            raise ImportError(
                'Reading wav files requires SoundFile (pip install git+https://github.com/bastibe/SoundFile.git')
        data, samplerate = soundfile.read(filename)
        return Sound(data, samplerate=samplerate)

    @staticmethod
    def tone(frequency=500, duration=1., phase=0, samplerate=None, nchannels=1):
        '''
        Returns a pure tone at frequency for duration, using the default
        samplerate or the given one.

        Arguments:
            frequency/phase: if single values, multiple channels can be specified with the `nchannels` argument.
                If sequences, one frequency or phase is used for each channel.
        '''
        samplerate = Sound.get_samplerate(samplerate)
        duration = Sound.in_samples(duration, samplerate)
        frequency = numpy.array(frequency)
        phase = numpy.array(phase)
        if frequency.size > nchannels and nchannels == 1:
            nchannels = frequency.size
        if phase.size > nchannels and nchannels == 1:
            nchannels = phase.size
        if frequency.size == nchannels:
            frequency.shape = (1, nchannels)
        if phase.size == nchannels:
            phase.shape = (1, nchannels)
        t = numpy.arange(0, duration, 1)/samplerate
        t.shape = (t.size, 1)  # ensures C-order
        x = numpy.sin(phase + 2*numpy.pi * frequency * numpy.tile(t, (1, nchannels)))
        return Sound(x, samplerate)

    @staticmethod
    def harmoniccomplex(f0=500, duration=1., amplitude=0, phase=0, samplerate=None, nchannels=1):
        '''
        Returns a harmonic complex composed of pure tones at integer multiples of the fundamental frequency `f0`.

        Arguments:
            amplitude/phase: can be a single value or a sequence. In the former case the value is set for all harmonics,
                and harmonics up to 1/5th of the sampling frequency are generated. In the latter case each harmonic
                parameter is set separately, and the number of harmonics generated corresponds to the length of the
                sequence. Amplitudes are relateve to full scale (i.e. 0 corresponds to maximum intensity, -30 would be
                30 dB softer).
            phase: can have a special non-numerical value, the string 'schroeder', in which case the harmonics are in
                Schoeder phase, producing a complex tone with minimal peak-to-peak amplitudes (Schroeder 1970).

        >>> sig = Sound.harmoniccomplex(f0=200, amplitude=[0,-10,-20,-30])
        >>> _ = sig.spectrum()
        '''
        samplerate = Sound.get_samplerate(samplerate)
        phases = numpy.array(phase).flatten()
        amplitudes = numpy.array(amplitude).flatten()
        if len(phases) > 1 or len(amplitudes) > 1:
            if (len(phases) > 1 and len(amplitudes) > 1) and (len(phases) != len(amplitudes)):
                raise ValueError('Please specify the same number of phases and amplitudes')
            nharmonics = max(len(phases), len(amplitudes))
        else:
            nharmonics = int(numpy.floor(samplerate/(5*f0)))
        if len(phases) == 1:
            phases = numpy.tile(phase, nharmonics)
        if len(amplitudes) == 1:
            amplitudes = numpy.tile(amplitude, nharmonics)
        freqs = numpy.linspace(f0, nharmonics * f0, nharmonics, endpoint=True)
        if isinstance(phase, str) and phase == 'schroeder':
            n = numpy.linspace(1, nharmonics, nharmonics, endpoint=True)
            phases = numpy.pi * n * (n + 1) / nharmonics
        out = Sound.tone(f0, duration, phase=phases[0], samplerate=samplerate, nchannels=nchannels)
        lvl = out.level
        out.level += amplitudes[0]
        for i in range(1, nharmonics):
            tmp = Sound.tone(frequency=freqs[i], duration=duration,
                             phase=phases[i], samplerate=samplerate, nchannels=nchannels)
            tmp.level = lvl + amplitudes[i]
            out += tmp
        return out

    @staticmethod
    def whitenoise(duration=1.0, samplerate=None, nchannels=1, normalise=True):
        '''
        Returns a white noise. If the samplerate is not specified, the global
        default value will be used. nchannels = 2 produces uncorrelated noise (dichotic).
        See also :func:`Binaural.whitenoise`.

        >>> noise = Sound.whitenoise(1.0,nchannels=2)
        '''
        samplerate = Sound.get_samplerate(samplerate)
        duration = Sound.in_samples(duration, samplerate)
        x = numpy.random.randn(duration, nchannels)
        if normalise:
            for i in range(nchannels):
                x[:, i] = ((x[:, i] - numpy.amin(x[:, i])) /
                           (numpy.amax(x[:, i]) - numpy.amin(x[:, i])) - 0.5) * 2
        return Sound(x, samplerate)

    @staticmethod
    def powerlawnoise(duration=1.0, alpha=1, samplerate=None, nchannels=1, normalise=True):
        '''
        Returns a power-law noise for the given duration.
        Spectral density per unit of bandwidth scales as 1/(f**alpha).

        Arguments:
            duration: duration of the output.
            alpha: power law exponent.
            samplerate: output samplerate

        >>> noise = Sound.powerlawnoise(0.2, 1, samplerate=8000)
        '''
        samplerate = Sound.get_samplerate(samplerate)
        duration = Sound.in_samples(duration, samplerate)
        n = duration
        n2 = int(n/2)
        f = numpy.array(numpy.fft.fftfreq(n, d=1.0/samplerate), dtype=complex)
        f.shape = (len(f), 1)
        f = numpy.tile(f, (1, nchannels))
        if n % 2 == 1:
            z = (numpy.random.randn(n2, nchannels) + 1j * numpy.random.randn(n2, nchannels))
            a2 = 1.0 / (f[1:(n2+1), :]**(alpha/2.0))
        else:
            z = (numpy.random.randn(n2-1, nchannels) + 1j * numpy.random.randn(n2-1, nchannels))
            a2 = 1.0 / (f[1:n2, :]**(alpha/2.0))
        a2 *= z
        if n % 2 == 1:
            d = numpy.vstack((numpy.ones((1, nchannels)), a2,
                              numpy.flipud(numpy.conj(a2))))
        else:
            d = numpy.vstack((numpy.ones((1, nchannels)), a2,
                              1.0 / (numpy.abs(f[n2])**(alpha/2.0)) *
                              numpy.random.randn(1, nchannels),
                              numpy.flipud(numpy.conj(a2))))
        x = numpy.real(numpy.fft.ifft(d.flatten()))
        x.shape = (n, nchannels)
        if normalise:
            for i in range(nchannels):
                x[:, i] = ((x[:, i] - numpy.amin(x[:, i])) /
                           (numpy.amax(x[:, i]) - numpy.amin(x[:, i])) - 0.5) * 2
        return Sound(x, samplerate)

    @staticmethod
    def pinknoise(duration=1.0, samplerate=None, nchannels=1, normalise=True):
        '''
        Returns pink noise, i.e :func:`powerlawnoise` with alpha=1.
        nchannels = 2 produces uncorrelated noise (dichotic).
        See also :func:`Binaural.pinknoise`.
        '''
        return Sound.powerlawnoise(duration, 1.0, samplerate=samplerate,
                                   nchannels=nchannels, normalise=normalise)

    @staticmethod
    def irn(frequency=100, gain=1, niter=4, duration=1.0, samplerate=None):
        '''
        Iterated ripple noise (IRN) is a broadband noise with temporal regularities,
        which can give rise to a perceptible pitch. Since the perceptual pitch to noise
        ratio of these stimuli can be altered without substantially altering their spectral
        content, they have been useful in exploring the role of temporal processing in pitch
        perception [Yost 1996, JASA]. The noise is obtained by adding attenuated and delayed
        versions of a white noise in the frequency domain.

        Arguments:
            frequency: the frequency of the resulting pitch in Hz
            gain: multiplicative factor of the repeated additions. Smaller values reduce the
                temporal regularities in the resulting IRN.
            niter: number of iterations of additions. Higher values increase pitch saliency.
        '''
        samplerate = Sound.get_samplerate(samplerate)
        delay = 1/frequency
        noise = Sound.whitenoise(duration, samplerate=samplerate)
        x = numpy.array(noise.data.T)[0]
        irn_add = numpy.fft.fft(x)
        n_samples, sample_dur = len(irn_add), float(1/samplerate)
        w = 2 * numpy.pi*numpy.fft.fftfreq(n_samples, sample_dur)
        d = float(delay)
        for k in range(1, niter+1):
            irn_add += (gain**k) * irn_add * numpy.exp(-1j * w * k * d)
        irn_add = numpy.fft.ifft(irn_add)
        x = numpy.real(irn_add)
        return Sound(x, samplerate)

    @staticmethod
    def click(duration=0.0001, samplerate=None, nchannels=1):
        'Returns a click of the given duration (*100 microsec*).'
        samplerate = Sound.get_samplerate(samplerate)
        duration = Sound.in_samples(duration, samplerate)
        return Sound(numpy.ones((duration, nchannels)), samplerate)

    @staticmethod
    def clicktrain(duration=1.0, frequency=500, clickduration=0.0001, samplerate=None):
        'Returns a series of n clicks (see :func:`click`) at a frequency of freq.'
        samplerate = Sound.get_samplerate(samplerate)
        duration = Sound.in_samples(duration, samplerate)
        clickduration = Sound.in_samples(clickduration, samplerate)
        interval = int(numpy.rint(1/frequency * samplerate))
        n = numpy.rint(duration/interval)
        oneclick = Sound.click(clickduration, samplerate=samplerate)
        oneclick.resize(interval)
        oneclick.repeat(n)
        return oneclick

    @staticmethod
    def chirp(duration=1.0, from_frequency=100, to_frequency=None, samplerate=None, kind='quadratic'):
        '''Returns a pure tone with increasing or decreasing frequency from and to given
        frequency endpoints using :func:`scipy.signal.chirp`.
        `kind` determines the type of ramp (see :func:`scipy.signal.chirp` for options).
        '''
        if not have_scipy:
            raise ImportError('Generating chirps requires Scipy.')
        samplerate = Sound.get_samplerate(samplerate)
        duration = Sound.in_samples(duration, samplerate)
        t = numpy.arange(0, duration, 1) / samplerate  # generate a time vector
        t.shape = (t.size, 1)  # ensures C-order
        if not to_frequency:
            to_frequency = samplerate / 2
        chirp = scipy.signal.chirp(
            t, from_frequency, t[-1], to_frequency, method=kind, vertex_zero=True)
        return Sound(chirp, samplerate=samplerate)

    @staticmethod
    def silence(duration=1.0, samplerate=None, nchannels=1):
        'Returns a silent sound (all samples equal zero) for the given duration.'
        samplerate = Sound.get_samplerate(samplerate)
        duration = Sound.in_samples(duration, samplerate)
        return Sound(numpy.zeros((duration, nchannels)), samplerate)

    @staticmethod
    def vowel(vowel='a', gender=None, glottal_pulse_time=12, formant_multiplier=1, duration=1., samplerate=None, nchannels=1):
        '''
        Returns a vowel sound.

        Arguments:
            vowel: 'a', 'e', 'i', 'o', 'u', 'ae', 'oe', or 'ue' (pre-set format frequencies)
                or None for random formants in the range of the vowel formants.
            gender: 'male', 'female'; shortcut for setting glottal_pulse_time and formant_multiplier
            glottal_pulse_time: distance in milliseconds of glottal pulses (determines vocal trakt length)
            formant_multiplier: multiplier for the predefined formant frequencies (scales the voice pitch)
        '''
        samplerate = Sound.get_samplerate(samplerate)
        duration = Sound.in_samples(duration, samplerate)
        formant_freqs = {'a': (0.73, 1.09, 2.44), 'e': (0.36, 2.25, 3.0), 'i': (0.27, 2.29, 3.01),
                         'o': (0.35, 0.5, 2.6), 'u': (0.3, 0.87, 2.24), 'ae': (0.86, 2.05, 2.85), 'oe': (0.4, 1.66, 1.96),
                         'ue': (0.25, 1.67, 2.05)}
        if vowel is None:
            BW = 0.3
            formants = (0.22/(1-BW)+(0.86/(1+BW)-0.22/(1-BW))*numpy.random.rand(),
                        0.5/(1-BW)+(2.29/(1+BW)-0.5/(1-BW))*numpy.random.rand(),
                        1.96/(1-BW)+(3.01/(1+BW)-1.96/(1-BW))*numpy.random.rand())
        else:
            if vowel not in formant_freqs:
                raise ValueError(f'Unknown vowel: {vowel}')
            formants = formant_freqs[vowel]
        if gender == 'male':
            glottal_pulse_time = 12
        elif gender == 'female':
            glottal_pulse_time = 6
            formant_multiplier = 1.2  # raise formant frequencies by 20%
        formants = [formant_multiplier * f for f in formants]  # scale each formant
        ST = 1000/samplerate
        times = ST * numpy.arange(duration)
        T05 = 2.5  # decay half-time for glottal pulses
        env = numpy.exp(-numpy.log(2)/T05 * numpy.mod(times, glottal_pulse_time))
        env = numpy.mod(times, glottal_pulse_time)**0.25 * env
        min_env = numpy.min(env[(times >= glottal_pulse_time/2) & (times <= glottal_pulse_time-ST)])
        env = numpy.maximum(env, min_env)
        out = numpy.zeros(len(times))
        for f in formants:
            A = numpy.min((0, -6*numpy.log2(f)))
            out = out + 10**(A/20) * env * numpy.sin(2 * numpy.pi *
                                                     f * numpy.mod(times, glottal_pulse_time))
        if nchannels > 1:
            out = numpy.tile(out, (nchannels, 1))
        vowel = Sound(data=out, samplerate=samplerate)
        vowel.filter(frequency=0.75*samplerate/2, kind='lp')
        return vowel

    @staticmethod
    def multitone_masker(duration=1.0, low_cutoff=125, high_cutoff=4000, bandwidth=1/3, samplerate=None):
        '''
        Returns a noise made of ERB-spaced random-phase sinetones in the band between `low_cutoff` and `high_cutoff`.
        This noise does not have random amplitude variations and is useful for testing CI patients.
        See Oxenham 2014, Trends Hear.

        >>> sig = Sound.multitone_masker()
        >>> sig.ramp()
        >>> _ = sig.spectrum()
        '''
        samplerate = Sound.get_samplerate(samplerate)
        duration = Sound.in_samples(duration, samplerate)
        # get centre_freqs
        freqs, _, _ = Filter._center_freqs(
            low_cutoff=low_cutoff, high_cutoff=high_cutoff, bandwidth=bandwidth)
        rand_phases = numpy.random.rand(len(freqs)) * 2 * numpy.pi
        sig = Sound.tone(frequency=freqs, duration=duration,
                         phase=rand_phases, samplerate=samplerate)
        # collapse across channels
        data = numpy.sum(sig.data, axis=1) / len(freqs)
        return Sound(data, samplerate=samplerate)

    @staticmethod
    def erb_noise(duration=1.0, low_cutoff=125, high_cutoff=4000, samplerate=None):
        '''
        Returns an equally-masking noise (ERB noise) in the band between `low_cutoff` and `high_cutoff`.

        >>> sig = Sound.erb_noise()
        >>> sig.ramp()
        >>> _ = sig.spectrum()
        '''
        samplerate = Sound.get_samplerate(samplerate)
        duration = Sound.in_samples(duration, samplerate)
        n = 2**(duration-1).bit_length()  # next power of 2
        st = 1 / samplerate
        df = 1 / (st * n)
        frq = df * numpy.arange(n/2)
        frq[0] = 1  # avoid DC = 0
        lev = -10*numpy.log10(24.7*(4.37*frq))
        filt = 10.**(lev/20)
        noise = numpy.random.randn(n)
        noise = numpy.real(numpy.fft.ifft(numpy.concatenate(
            (filt, filt[::-1])) * numpy.fft.fft(noise)))
        noise = noise/numpy.sqrt(numpy.mean(noise**2))
        band = numpy.zeros(len(lev))
        band[round(low_cutoff/df):round(high_cutoff/df)] = 1
        fnoise = numpy.real(numpy.fft.ifft(numpy.concatenate(
            (band, band[::-1])) * numpy.fft.fft(noise)))
        fnoise = fnoise[:duration]
        return Sound(data=fnoise, samplerate=samplerate)

    @staticmethod
    def sequence(*sounds):
        'Joins the sounds in the list `sounds` into a new sound object.'
        samplerate = sounds[0].samplerate
        for sound in sounds:
            if sound.samplerate != samplerate:
                raise ValueError('All sounds must have the same sample rate.')
        sounds = tuple(s.data for s in sounds)
        x = numpy.vstack(sounds)
        return Sound(x, samplerate)

    # instance methods
    def write(self, filename, normalise=True, fmt='WAV'):
        '''
        Save the sound as a WAV. If `normalise` is set to True, the maximal amplitude of the sound is normalised to 1.
        '''
        if not have_soundfile:
            raise ImportError(
                'Writing wav files requires SoundFile (pip install git+https://github.com/bastibe/SoundFile.git')
        if isinstance(filename, pathlib.Path):
            filename = str(filename)
        if self.samplerate % 1:
            self = self.resample(int(self.samplerate))
            print("Sampling rate must be an integer when writing to .wav!"
                  "\n Resamling from %s to %s" % (self.samplerate, int(self.samplerate)))

        if normalise:
            self.data /= numpy.amax(numpy.abs(self.data))
        soundfile.write(filename, self.data, self.samplerate, format=fmt)

    def ramp(self, when='both', duration=0.01, envelope=None):
        '''
        Adds an on/off ramp to the sound (in place).

        Arguments:
            when: Can take values 'onset', 'offset' or 'both'
            duration: The time over which the ramping happens (in samples or seconds)
            envelope: A ramping function, if not specified uses `sin(pi*t/2)**2`. The
                function should be a function of one variable `t` ranging from
                0 to 1, and should increase from `f(0)=0` to `f(0)=1`. The
                reverse is applied for the offset ramp.
        '''
        when = when.lower().strip()
        if envelope is None:
            def envelope(t): return numpy.sin(numpy.pi * t / 2) ** 2  # squared sine window
        sz = Sound.in_samples(duration, self.samplerate)
        multiplier = envelope(numpy.reshape(numpy.linspace(0.0, 1.0, sz), (sz, 1)))
        if when in ('onset', 'both'):
            self.data[:sz, :] *= multiplier
        if when in ('offset', 'both'):
            self.data[self.nsamples-sz:, :] *= multiplier[::-1]

    def repeat(self, n):
        'Repeats the sound n times.'
        self.data = numpy.vstack((self.data,)*int(n))

    def copychannel(self, n):
        '''Copies a single-channel sound inplace to make an n-channel sound.
        If a multi-channel sound is supplied, all channels except the first are silently dropped.'''
        self.data = numpy.repeat(self.channel(0), n, axis=1)

    @staticmethod
    def crossfade(sound1, sound2, overlap=0.01):
        '''
        Return a new sound that is a crossfade of sound1 and sound2 with a given `overlap`.

        >>> noise = Sound.whitenoise(duration=1.0)
        >>> vowel = Sound.vowel()
        >>> noise2vowel = Sound.crossfade(noise,vowel,overlap=0.4)
        >>> noise2vowel.play()
        '''
        if sound1.nchannels != sound2.nchannels:
            raise ValueError('Cannot crossfade sounds with unequal numbers of channels.')
        if sound1.samplerate != sound2.samplerate:
            raise ValueError('Cannot crossfade sounds with unequal samplerates.')
        overlap = Sound.in_samples(overlap, samplerate=sound1.samplerate)
        n_total = sound1.nsamples + sound2.nsamples - overlap
        silence = Sound.silence(sound1.nsamples - overlap,
                                samplerate=sound1.samplerate, nchannels=sound1.nchannels)
        sound1.ramp(duration=overlap, when='offset')
        sound1.resize(n_total)  # extend sound1 to total length
        sound2.ramp(duration=overlap, when='onset')
        sound2 = Sound.sequence(silence, sound2)  # sound2 has to be prepended with silence
        return sound1 + sound2

    def pulse(self, pulse_frequency=4, duty=0.75):
        '''
        Apply a pulse envelope to the sound with a `pulse_frequency` and `duty` cycle (in place).
        '''
        pulse_period = 1/pulse_frequency
        n_pulses = round(self.duration / pulse_period)  # number of pulses in the stimulus
        pulse_period = self.duration / n_pulses  # period in s, fits into stimulus duration
        pulse_samples = Sound.in_samples(pulse_period * duty, self.samplerate)  # duty cycle in s
        fall_samples = Sound.in_samples(5/1000, self.samplerate)  # 5ms rise/fall time
        fall = numpy.cos(numpy.pi * numpy.arange(fall_samples) / (2 * (fall_samples)))**2
        pulse = numpy.concatenate((1-fall, numpy.ones(pulse_samples - 2 * fall_samples), fall))
        pulse = numpy.concatenate(
            (pulse, numpy.zeros(Sound.in_samples(pulse_period, self.samplerate)-len(pulse))))
        envelope = numpy.tile(pulse, n_pulses)
        # add an empty axis to get to the same shape as self.data: (n_samples, 1)
        envelope = envelope[:, None]
        # if data is 2D (>1 channel) broadcase the envelope to fit
        self.data *= numpy.broadcast_to(envelope, self.data.shape)

    def filter(self, frequency=100, kind='hp'):
        '''
        Filters a sound in place. This is a convenience function to avoid calling
        the Filter class for a standard lp/hp/bp/notch filter.

        Arguments:
            frequency: edge frequency in Hz or tuple of frequencies for bp and notch.
            kind: 'lp', 'hp', bp, 'notch'

        >>> sig = Sound.whitenoise()
        >>> sig.filter(frequency=3000, kind='lp')
        >>> _ = sig.spectrum()
        '''
        n = min(1000, self.nsamples)
        filt = Filter.cutoff_filter(
            frequency=frequency, kind=kind, samplerate=self.samplerate, length=n)
        self.data = filt.apply(self).data

    def aweight(self):
        '''
        Returns A-weighted sound. A-weighting is applied to instrument-recorded sounds
        to account for the relative loudness of different frequencies perceived by the
        human ear. See: https://en.wikipedia.org/wiki/A-weighting'''
        if not have_scipy:
            raise ImportError('Applying a-weighting requires Scipy.')
        f1 = 20.598997
        f2 = 107.65265
        f3 = 737.86223
        f4 = 12194.217
        A1000 = 1.9997
        numerators = [(2 * numpy.pi * f4)**2 * (10**(A1000 / 20)), 0, 0, 0, 0]
        denominators = numpy.convolve(
            [1, 4 * numpy.pi * f4, (2 * numpy.pi * f4)**2], [1, 4 * numpy.pi * f1, (2 * numpy.pi * f1)**2])
        denominators = numpy.convolve(numpy.convolve(
            denominators, [1, 2 * numpy.pi * f3]), [1, 2 * numpy.pi * f2])
        b, a = scipy.signal.filter_design.bilinear(numerators, denominators, self.samplerate)
        data_chans = []
        for chan in self.channels():
            data = scipy.signal.lfilter(b, a, chan.data.flatten())
            data_chans.append(data)  # concatenate channel data
        return Sound(data_chans, self.samplerate)

    def reverb(self, room=4, mic='center', source_distance=1, hrtf=None):  # TODO: implement!
        '''
        Returns a Binaural sound with added early reflections computed using
        the image source method and a simple shoe-box room and added late
        reverberation. This is a convenience wrapper around the pyroomacoustics
        toolbox.
        '''
        # make room
        # set source and mic
        # compute image source model
        # return Binaural sound
        pass

    @staticmethod
    def record(duration=1.0, samplerate=None):
        '''Record from inbuilt microphone. Note that most soundcards can only record at 44100 Hz samplerate.
        Uses SoundCard module if installed [recommended], otherwise uses SoX (duration must be in sec in this case).
        '''
        if have_soundcard:
            samplerate = Sound.get_samplerate(samplerate)
            duration = Sound.in_samples(duration, samplerate)
            mic = soundcard.default_microphone()
            data = mic.record(samplerate=samplerate, numframes=duration, channels=1)
            out = Sound(data, samplerate=samplerate)
        else:  # use sox
            import subprocess
            try:
                subprocess.call(['sox', '-d', '-r', str(samplerate), str(_tmpdir / 'tmp.wav'), 'trim', '0', str(duration)])
            except:
                raise ImportError(
                    'Recording whithout SoundCard module requires SoX. Install: sudo apt-get install sox libsox-fmt-all OR pip install SoundCard.')
            time.sleep(duration)
            out = Sound('tmp.wav')
        return out

    def play(self, sleep=False):
        'Plays the sound through the default device.'
        if have_soundcard:
            soundcard.default_speaker().play(self.data, samplerate=self.samplerate)
        else:
            self.write(_tmpdir / 'tmp.wav')
            Sound.play_file(_tmpdir / 'tmp.wav')
        if sleep:  # all current play methods are blocking, there is no reason to sleep!
            time.sleep(self.duration)

    @staticmethod
    def play_file(fname):
        fname = str(fname)  # in case it is a pathlib.Path object, get the name string
        from platform import system
        system = system()
        if system == 'Windows':
            import winsound
            winsound.PlaySound(fname, winsound.SND_FILENAME)
        elif system == 'Darwin':  # MacOS
            import subprocess
            subprocess.call(['afplay', fname])
        else:  # Linux
            import subprocess
            try:
                subprocess.call(['sox', fname, '-d'])
            except:
                raise NotImplementedError(
                    'Playing from files on Linux without SoundCard module requires SoX. Install: sudo apt-get install sox libsox-fmt-all')

    def waveform(self, start=0, end=None, show=True, axes=None, **kwargs):
        '''
        Plots the waveform of the sound.

        Arguments:
            start, end: time or sample limits; if unspecified, shows the full waveform
        '''
        if not have_pyplot:
            raise ImportError('Plotting waveforms requires matplotlib.')
        start = self.in_samples(start, self.samplerate)
        if end is None:
            end = self.nsamples
        end = self.in_samples(end, self.samplerate)
        if axes is None:
            axes = plt.subplot(111)
        if self.nchannels == 1:
            axes.plot(self.times[start:end], self.channel(0)[start:end])
        elif self.nchannels == 2:
            axes.plot(self.times[start:end], self.channel(0)[start:end], label='left')
            axes.plot(self.times[start:end], self.channel(1)[start:end], label='right')
            axes.legend()
        else:
            for i in range(self.nchannels):
                axes.plot(self.times[start:end], self.channel(i)[start:end], **kwargs)
        axes.set(title='Waveform', xlabel='Time [sec]', ylabel='Amplitude')
        axes.legend()
        if show:
            plt.show()

        else:
            for i in range(self.nchannels):
                plt.plot(self.times[start:end], self.channel(i)[start:end], label=f'channel {i}')
            plt.legend()
        plt.title('Waveform')
        plt.xlabel('Time [sec]')
        plt.ylabel('Amplitude')
        plt.show()
    ## features ##

    def spectrogram(self, window_dur=0.005, dyn_range=120, other=None, show=True, axes=None, **kwargs):
        '''
        Plots a spectrogram of the sound.

        Arguments:
            window_dur: Duration of time window for short-term FFT (*0.005sec*)
            dyn_range: Dynamic range in dB to plot (*120*)
            other: If a sound object is given, subtract the waveform and plot the difference spectrogram.
        If plot is False, returns the values returned by :func:`scipy.signal.spectrogram`, namely
        freqs, times, power where power is a 2D array of powers, freqs are the corresponding frequencies,
        and times are the time bins.
        '''
        if not have_scipy:
            raise ImportError('Computing spectrograms requires Scipy.')
        if self.nchannels > 1:
            raise ValueError('Can only compute spectrograms for mono sounds.')
        if other is not None:
            x = self.data.flatten() - other.data.flatten()
        else:
            x = self.data.flatten()
        # set default for step_dur optimal for Gaussian windows.
        step_dur = window_dur/numpy.sqrt(numpy.pi)/8
        # convert window & step durations from seconds to numbers of samples
        window_nsamp = Sound.in_samples(window_dur, self.samplerate) * 2
        step_nsamp = Sound.in_samples(step_dur, self.samplerate)
        # make the window. A Gaussian filter needs a minimum of 6σ - 1 samples, so working
        # backward from window_nsamp we can calculate σ.
        window_sigma = (window_nsamp+1)/6
        window = scipy.signal.windows.gaussian(window_nsamp, window_sigma)
        # convert step size into number of overlapping samples in adjacent analysis frames
        noverlap = window_nsamp - step_nsamp
        # compute the power spectral density
        freqs, times, power = scipy.signal.spectrogram(
            x, mode='psd', fs=self.samplerate, scaling='density', noverlap=noverlap, window=window, nperseg=window_nsamp)
        if show or (axes is not None):
            if not have_pyplot:
                raise ImportError('Ploting spectrograms requires matplotlib.')
            p_ref = 2e-5  # 20 μPa, the standard reference pressure for sound in air
            power = 10 * numpy.log10(power / (p_ref ** 2))  # logarithmic power for plotting
            # set lower bound of colormap (vmin) from dynamic range.
            dB_max = power.max()
            vmin = dB_max-dyn_range
            cmap = matplotlib.cm.get_cmap('Greys')
            extent = (times.min(), times.max(), freqs.min(), freqs.max())
            if axes is None:
                axes = plt.subplot(111)
            axes.imshow(power, origin='lower', aspect='auto',
                        cmap=cmap, extent=extent, vmin=vmin, vmax=None)
            axes.set(title='Spectrogram', xlabel='Time [sec]', ylabel='Frequency [Hz]')
        if show:
            plt.show()
        else:
            return freqs, times, power

    def cochleagram(self, bandwidth=1/5, show=True, axes=None, **kwargs):
        '''
        Computes a cochleagram of the sound by filtering with a bank of cosine-shaped filters with given bandwidth
        (*1/5* th octave) and applying a cube-root compression to the resulting envelopes.
        If plot is False, returns the envelopes.
        '''
        fbank = Filter.cos_filterbank(bandwidth=bandwidth, low_cutoff=20,
                                      high_cutoff=None, samplerate=self.samplerate)
        freqs = fbank.filter_bank_center_freqs()
        subbands = fbank.apply(self.channel(0))
        envs = subbands.envelope()
        envs.data[envs.data < 1e-9] = 0  # remove small values that cause waring with numpy.power
        envs = envs.data ** (1/3)  # apply non-linearity (cube-root compression)
        if show or (axes is not None):
            if not have_pyplot:
                raise ImportError('Plotting cochleagrams requires matplotlib.')
            cmap = matplotlib.cm.get_cmap('Greys')
            if axes is None:
                axes = plt.subplot(111)
            axes.imshow(envs.T, origin='lower', aspect='auto', cmap=cmap)
            labels = list(freqs.astype(int))
            axes.yaxis.set_major_formatter(matplotlib.ticker.IndexFormatter(
                labels))  # centre frequencies as ticks
            axes.set_xlim([0, self.duration])
            axes.set(title='Cochleagram', xlabel='Time [sec]', ylabel='Frequency [Hz]')
            if show:
                plt.show()
        else:
            return envs

    def spectrum(self, low_cutoff=16, high_cutoff=None, log_power=True, axes=None, show=True, **kwargs):
        '''
        Returns the spectrum of the sound and optionally plots it.

        Arguments:
            low_cutoff/high_cutoff: If these are left unspecified, it shows the full spectrum, otherwise it shows
                only between `low` and `high` in Hz.
            log_power: If True it returns the log of the power.
            plot: Whether to plot the output.
                If plot=False, returns `Z, freqs`, where `Z` is a 1D array of powers
                and `freqs` are the corresponding frequencies.
        '''
        freqs = numpy.fft.rfftfreq(self.nsamples, d=1/self.samplerate)
        sig_rfft = numpy.zeros((len(freqs), self.nchannels))
        for chan in range(self.nchannels):
            sig_rfft[:, chan] = numpy.abs(numpy.fft.rfft(self.data[:, chan], axis=0))
        # scale by the number of points so that the magnitude does not depend on the length of the signal
        pxx = sig_rfft/len(freqs)
        pxx = pxx**2  # square to get the power
        if low_cutoff is not None or high_cutoff is not None:
            if low_cutoff is None:
                low_cutoff = 0
            if high_cutoff is None:
                high_cutoff = numpy.amax(freqs)
            I = numpy.logical_and(low_cutoff <= freqs, freqs <= high_cutoff)
            I2 = numpy.where(I)[0]
            Z = pxx[I2, :]
            freqs = freqs[I2]
        else:
            Z = pxx
        if log_power:
            Z[Z < 1e-20] = 1e-20  # no zeros because we take logs
            Z = 10 * numpy.log10(Z)
        if show or (axes is not None):
            if not have_pyplot:
                raise ImportError('Plotting spectra requires matplotlib.')
            if axes is None:
                axes = plt.subplot(111)
            axes.semilogx(freqs, Z, **kwargs)
            ticks_freqs = numpy.round(32000 * 2 **
                                      (numpy.arange(12, dtype=float)*-1))
            axes.set_xticks(ticks_freqs)
            axes.set_xticklabels(map(str, ticks_freqs.astype(int)))
            axes.grid()
            axes.set_xlim((freqs[1], freqs[-1]))
            axes.set_ylabel('Power [dB/Hz]') if log_power else plt.ylabel('Power')
            axes.set_title('Spectrum')
            if show:
                plt.show()
        else:
            return Z, freqs

    def spectral_feature(self, feature='centroid', mean='rms', frame_duration=None, rolloff=0.85):
        '''
        Computes one of several features of the spectrogram of a sound and returns either a
        new Signal with the feature value at each sample, or the average (*rms* or mean) feature value over all samples.
        Available features:
        `centroid` is the centre of mass of the short-term spectrum, and 'fwhm' is the width of a Gaussian of the same variance as the spectrum around the centroid.

        >>> sig = Sound.tone(frequency=500, nchannels=2)
        >>> round(sig.spectral_feature(feature='centroid')[0])
        500.0

        `flux` is a measure of how quickly the power spectrum of a signal is changing, calculated by comparing the power spectrum for one frame against the power spectrum from the previous frame. Returns the root-mean-square over the entire stimulus of the change in power spectrum between adjacent time windows, measured as Euclidean distance.

        >>> sig = Sound.tone()
        >>> numpy.testing.assert_allclose(sig.spectral_feature(feature='flux'), desired=0, atol=1e-04)

        `flatness` measures how tone-like a sound is, as opposed to being noise-like.
        It is calculated by dividing the geometric mean of the power spectrum by the arithmetic mean. (Dubnov, Shlomo  "Generalization of spectral flatness measure for non-gaussian linear processes" IEEE Signal Processing Letters, 2004, Vol. 11.)

        `rolloff` is the frequency at which the spectrum rolles off and is typically used to find a suitable low-cutoff
        frequency that retains most of the signal power (given as fraction in `rolloff`).
        '''
        if not frame_duration:
            if mean is not None:
                frame_duration = int(self.nsamples/2)  # long frames if not averaging
            else:
                frame_duration = 0.05  # 50ms frames by default
        out_all = []
        for chan in self.channels():
            freqs, times, power = chan.spectrogram(window_dur=frame_duration, show=False)
            norm = power / power.sum(axis=0, keepdims=True)  # normalize successive frames
            if feature == 'centroid':
                out = numpy.sum(freqs[:, numpy.newaxis] * norm, axis=0)
            elif feature == 'fwhm':
                cog = numpy.sum(freqs[:, numpy.newaxis] * norm, axis=0)
                sq_dist_from_cog = (freqs[:, numpy.newaxis] - cog[numpy.newaxis, :]) ** 2
                sigma = numpy.sqrt(numpy.sum(sq_dist_from_cog * norm, axis=0))
                out = 2 * numpy.sqrt(2 * numpy.log(2)) * sigma
            elif feature == 'flux':
                norm = numpy.c_[norm[:, 0], norm]  # duplicate first frame to give 0 diff
                delta_p = numpy.diff(norm, axis=1)  # diff now has same shape as norm
                out = numpy.sqrt((delta_p**2).sum(axis=0)) / power.shape[0]
            elif feature == 'rolloff':
                cum = numpy.cumsum(norm, axis=0)
                rolloff_idx = numpy.argmax(cum >= rolloff, axis=0)
                out = freqs[rolloff_idx]  # convert from index to Hz
            elif feature == 'flatness':
                norm[norm == 0] = 1
                gmean = numpy.exp(numpy.log(power + 1e-20).mean(axis=0))
                amean = power.sum(axis=0) / power.shape[0]
                out = gmean / amean
            else:
                raise ValueError('Unknown feature name.')
            if mean is None:
                out = numpy.interp(self.times, times, out)  # interpolate to sound samples
            elif mean == 'rms':
                out = numpy.sqrt(numpy.mean(out**2))  # average feature time series
            elif mean == 'average':
                out = out.mean()
            out_all.append(out)  # concatenate channel data
        if mean is None:
            out_all = Signal(data=out_all, samplerate=self.samplerate)  # cast as Signal
        return out_all

    def vocode(self, bandwidth=1/3):
        '''
        Returns a noise vocoded version of the sound by computing the envelope in different frequency subbands,
        filling these envelopes with noise, and collapsing the subbands into one sound. This removes most spectral
        information but retains temporal information in a speech signal.

        Arguments:
            bandwidth: width of the subbands in octaves
        '''
        fbank = Filter.cos_filterbank(length=self.nsamples, bandwidth=bandwidth,
                                      low_cutoff=30, pass_bands=True, samplerate=self.samplerate)
        subbands = fbank.apply(self.channel(0))
        envs = subbands.envelope()
        envs.data[envs.data < 1e-9] = 0  # remove small values that cause waring with numpy.power
        noise = Sound.whitenoise(duration=self.nsamples,
                                 samplerate=self.samplerate)  # make white noise
        subbands_noise = fbank.apply(noise)  # divide into same subbands as signal
        subbands_noise *= envs  # apply envelopes
        subbands_noise.level = subbands.level
        return Sound(Filter.collapse_subbands(subbands=subbands_noise, filter_bank=fbank))

    def pitch_tracking(self, window_dur=0.005):  # TODO: implement!
        fbank = Filter.cos_filterbank(length=self.nsamples, bandwidth=1/10,
                                      low_cutoff=30, samplerate=self.samplerate)
        subbands = fbank.apply(self.channel(0))  # apply filterbank
        envs = subbands.envelope()  # get subband envelopes
        # X[X < 0] = 0
        # smooth the results with a moving average filter
        # autocorrelation in each band and frame
        # for k in range(0, iNumBands):
        # 	# get current block
        # 	if X[k, np.arange(i_start, i_stop + 1)].sum() < 1e-20:
        # 		continue
        # 	else:
        # 		x_tmp[np.arange(0, i_stop - i_start + 1)] = X[k, np.arange(i_start, i_stop + 1)]
        # 	afCorr = np.correlate(x_tmp, x_tmp, "full") / np.dot(x_tmp, x_tmp)
        # 	# aggregate bands with simple sum before peak picking
        # 	afSumCorr += afCorr[np.arange(iBlockLength, afCorr.size)]
        # if afSumCorr.sum() < 1e-20:
        # 	continue
        # # find the highest local maximum
        # iPeaks = find_peaks(afSumCorr, height=0)
        # if iPeaks[0].size:
        # 	eta_min = np.max([eta_min, iPeaks[0][0] - 1])
        # f[n] = np.argmax(afSumCorr[np.arange(eta_min + 1, afSumCorr.size)]) + 1
        # # convert to Hz
        # f[n] = f_s / (f[n] + eta_min + 1)
        pass

    def crest_factor(self):
        '''
        The crest factor is the ratio of the peak amplitude and the RMS value of a waveform
        and indicates how extreme the peaks in a waveform are. Returns the crest factor in dB.
        Numerically identical to the peak-to-average power ratio.
        '''
        jwd = self.data - numpy.mean(self.data)
        if numpy.any(jwd): # if not all elements are zero
            crest = numpy.abs(jwd).max() / numpy.sqrt(numpy.mean(numpy.square(jwd)))
            return 20 * numpy.log10(crest)
        return numpy.nan

    def onset_slope(self):
        '''
        Returns the centroid of a histogram of onset slopes as a measure of how many
        quick intensity increases the sound has. These onset-like features make the
        sound easier to localize via envelope ITD.
        '''
        env = self.envelope(kind='dB')  # get envelope
        diffs = numpy.diff(env.data, axis=0) * self.samplerate  # compute db change per sec
        diffs[diffs < 0] = 0  # keep positive changes (onsets)
        if diffs.max() == 0:
            return 0
        # compute histogram of differences
        hist, bins = numpy.histogram(diffs, range=(1, diffs.max()), bins=1000)
        bin_centers = (bins[:-1] + bins[1:]) / 2
        norm = hist / hist.sum()  # normalize histogram so that it summs to 1
        return numpy.sum(bin_centers * norm)  # compute centroid of histogram

<<<<<<< HEAD
    def frames(self, duration=1024):
=======
    def time_windows(self, duration=1024):  # TODO: pylint error, test!
>>>>>>> a32e9a5f
        '''
        Returns a generator that steps through the sound in overlapping, windowed frames.
        Get the frame center times by calling `frametimes`.

        Arguments:
            duration: half-length of the returned frames in samples or seconds

        >>> windows = sig.frames()
        >>> for w in windows:
        >>>		process(w) # process windowed frame here
        '''
        if not have_scipy:
            raise ImportError('Need scipy for time window processing.')
        window_nsamp = Sound.in_samples(duration, self.samplerate) * 2
        # step_dur optimal for Gaussian windows
        step_nsamp = numpy.floor(window_nsamp/numpy.sqrt(numpy.pi)/8).astype(int)
        # make the window, Gaussian filter needs a minimum of 6σ - 1 samples.
        window_sigma = numpy.ceil((window_nsamp+1)/6)
        window = numpy.tile(scipy.signal.windows.gaussian(
            window_nsamp, window_sigma), (self.nchannels, 1)).T
        idx = 0
        while idx + window_nsamp/2 < self.nsamples: # loop through windows, yield each one
            frame = Sound(self.data[idx:min(self.nsamples, idx +
                                              window_nsamp), :], samplerate=self.samplerate)
            frame.resize(window_nsamp)  # in case the last window is too short
            frame *= window
            yield frame  # return a new sound object
            idx += step_nsamp

    def frametimes(self, duration=1024):
        'Returns the time points at the frame centers constructed by the `frames` method.'
        window_nsamp = Sound.in_samples(duration, self.samplerate) * 2
        step_nsamp = numpy.floor(window_nsamp/numpy.sqrt(numpy.pi)/8).astype(int)
        samplepoints = []
        idx = 0
        while idx + window_nsamp/2 < self.nsamples:
            samplepoints.append(min(idx + window_nsamp/2, self.nsamples))
            idx += step_nsamp
        return numpy.array(samplepoints) / self.samplerate # convert to array of time points


def calibrate(intensity=None, make_permanent=False):
    '''
    Calibrate the presentation intensity of a setup. Enter the calibration intensity, if you know it.
    If None, plays a 1kHz tone. Please measure actual intensity with a sound level meter and appropriate
    coupler. Set make_permanent to True to save a calibration file in slab.DATAPATH that is loaded on import.
    '''
    global _calibration_intensity
    if intensity is None:
        tone = Sound.tone(duration=5.0, frequency=1000)  # make 1kHz tone
        print('Playing 1kHz test tone for 5 seconds. Please measure intensity.')
        tone.play()  # play it
        intensity = input('Enter measured intensity in dB: ')  # ask for measured intesnity
        intensity = intensity - tone.level  # subtract measured from rms intensity
    # set and save
    _calibration_intensity = intensity
    if make_permanent:
        numpy.save(DATAPATH + 'calibration_intensity.npy', _calibration_intensity)

def apply_to_path(path='.', method=None, kwargs={}, out_path=None):
    '''
    Apply a function (`method`) to all wav files in a given directory (`path`, default is current directory).
    Arguments to the function are passed as dictionary of keyword arguments and values.
    If `out_path` is supplied, then the sounds are saved with their original file name in the new directory.

    >> slab.apply_to_path('.', slab.Sound.spectral_feature, {'feature':'fwhm'})
    >> slab.apply_to_path('.', slab.Sound.ramp, out_path='./modified')
    >> slab.apply_to_path('.', slab.Sound.ramp, kwargs={'duration':0.3}, out_path='./test')
    '''
    if not callable(method):
        raise ValueError('Method must be callable.')
    if isinstance(path, str):
        path = pathlib.Path(path)
    if isinstance(out_path, str):
        out_path = pathlib.Path(out_path)
    files = path.glob('*.wav')
    results = dict()
    for file in files:
        sig = Sound(file)
        res = method(sig, **kwargs)
        if out_path:
            if hasattr(res, 'write'):  # if objects with write methods were returned, write them to out_path
                res.write(out_path.joinpath(file.name))
            else:  # otherwise assume the modification was in-place and write sig to out_path
                sig.write(out_path.joinpath(file.name))
        results[str(file.stem)] = res
    return results  # a dictionary of results for each file name<|MERGE_RESOLUTION|>--- conflicted
+++ resolved
@@ -475,7 +475,7 @@
         '''
         if not have_soundfile:
             raise ImportError(
-                'Writing wav files requires SoundFile (pip install git+https://github.com/bastibe/SoundFile.git')
+                'Writing wav files requires SoundFile (pip install SoundFile.')
         if isinstance(filename, pathlib.Path):
             filename = str(filename)
         if self.samplerate % 1:
@@ -603,19 +603,6 @@
             data_chans.append(data)  # concatenate channel data
         return Sound(data_chans, self.samplerate)
 
-    def reverb(self, room=4, mic='center', source_distance=1, hrtf=None):  # TODO: implement!
-        '''
-        Returns a Binaural sound with added early reflections computed using
-        the image source method and a simple shoe-box room and added late
-        reverberation. This is a convenience wrapper around the pyroomacoustics
-        toolbox.
-        '''
-        # make room
-        # set source and mic
-        # compute image source model
-        # return Binaural sound
-        pass
-
     @staticmethod
     def record(duration=1.0, samplerate=None):
         '''Record from inbuilt microphone. Note that most soundcards can only record at 44100 Hz samplerate.
@@ -704,7 +691,6 @@
         plt.xlabel('Time [sec]')
         plt.ylabel('Amplitude')
         plt.show()
-    ## features ##
 
     def spectrogram(self, window_dur=0.005, dyn_range=120, other=None, show=True, axes=None, **kwargs):
         '''
@@ -927,34 +913,6 @@
         subbands_noise.level = subbands.level
         return Sound(Filter.collapse_subbands(subbands=subbands_noise, filter_bank=fbank))
 
-    def pitch_tracking(self, window_dur=0.005):  # TODO: implement!
-        fbank = Filter.cos_filterbank(length=self.nsamples, bandwidth=1/10,
-                                      low_cutoff=30, samplerate=self.samplerate)
-        subbands = fbank.apply(self.channel(0))  # apply filterbank
-        envs = subbands.envelope()  # get subband envelopes
-        # X[X < 0] = 0
-        # smooth the results with a moving average filter
-        # autocorrelation in each band and frame
-        # for k in range(0, iNumBands):
-        # 	# get current block
-        # 	if X[k, np.arange(i_start, i_stop + 1)].sum() < 1e-20:
-        # 		continue
-        # 	else:
-        # 		x_tmp[np.arange(0, i_stop - i_start + 1)] = X[k, np.arange(i_start, i_stop + 1)]
-        # 	afCorr = np.correlate(x_tmp, x_tmp, "full") / np.dot(x_tmp, x_tmp)
-        # 	# aggregate bands with simple sum before peak picking
-        # 	afSumCorr += afCorr[np.arange(iBlockLength, afCorr.size)]
-        # if afSumCorr.sum() < 1e-20:
-        # 	continue
-        # # find the highest local maximum
-        # iPeaks = find_peaks(afSumCorr, height=0)
-        # if iPeaks[0].size:
-        # 	eta_min = np.max([eta_min, iPeaks[0][0] - 1])
-        # f[n] = np.argmax(afSumCorr[np.arange(eta_min + 1, afSumCorr.size)]) + 1
-        # # convert to Hz
-        # f[n] = f_s / (f[n] + eta_min + 1)
-        pass
-
     def crest_factor(self):
         '''
         The crest factor is the ratio of the peak amplitude and the RMS value of a waveform
@@ -984,11 +942,7 @@
         norm = hist / hist.sum()  # normalize histogram so that it summs to 1
         return numpy.sum(bin_centers * norm)  # compute centroid of histogram
 
-<<<<<<< HEAD
     def frames(self, duration=1024):
-=======
-    def time_windows(self, duration=1024):  # TODO: pylint error, test!
->>>>>>> a32e9a5f
         '''
         Returns a generator that steps through the sound in overlapping, windowed frames.
         Get the frame center times by calling `frametimes`.
