"""
Class for reading and manipulating head-related transfer functions. Reads files in .sofa format (started before
python implementations of the sofa conventions were available -> will be migrated to use pysofaconventions!)
"""

import copy
import warnings
import pathlib
import pickle
import bz2
import numpy
import datetime
try:
    import matplotlib
    from matplotlib import pyplot as plt
except ImportError:
    matplotlib, plt = False, False
try:
    from mpl_toolkits.mplot3d import Axes3D
    from mpl_toolkits.mplot3d.art3d import Poly3DCollection
    from mpl_toolkits.axes_grid1 import make_axes_locatable
except ImportError:
    Axes3D = False
    make_axes_locatable = False
try:
    import h5netcdf
except ImportError:
    h5netcdf = False
try:
    import netCDF4
except ImportError:
    netCDF4 = False
try:
    import scipy.signal
    import scipy.spatial
except ImportError:
    scipy = False
from slab.signal import Signal
from slab.filter import Filter
from slab.sound import Sound
from collections import namedtuple

_kemar = None

class HRTF:
    """
    Class for reading and manipulating head-related transfer functions with attributes and functions to manage them.

    Arguments:
        data (str | Filter | numpy.ndarray): Typically, this is the path to a file in the .sofa format.
            The file is then loaded and the data of each source for which the transfer function was recorded is stored
            as a Filter object in the `data` attribute. Instead of a file name, the data can be passed directly as
            Filter or numpy array. Given a `Filter`, every filter channel in the instance is taken as a source (this
            does not result in a typical HRTF object and is only intended for equalization filter banks). Given a 3D
            array, the first dimension represents the sources, the second the number of taps per filter and the last the
            number of filter channels per filter (should be always 2, for left and right ear).
        datatype (None | string): type of the HRTF filter bank, can be 'FIR' for finite imoulse response filters or 'TF'
            for Fourier filters.
        samplerate (None | float): rate at which the data was acquired, only relevant when not loading from .sofa file
        sources (None | array): positions of the recorded sources, only relevant when not loading from .sofa file
        listener (None | list | dict): position of the listener, only relevant when not loading from .sofa file
        verbose (bool): print out items when loading .sofa files, defaults to False

    Attributes:
        .data (list): The HRTF data. The elements of the list are instances of slab.Filter.
        .datatype (string): Type of the HRTF filter bank.
        .samplerate (int): sampling rate at which the HRTF data was acquired.
        .sources (named tuple): Cartesian coordinates (x, y, z), vertical-polar and interaural-polar coordinates
            (azimuth, elevation, distance) of all sources.
        .n_sources (int): The number of sources in the HRTF.
        .n_elevations (int): The number of elevations in the HRTF.
        .listener (dict): A dictionary containing the position of the listener ("pos"), the point which the listener
            is fixating ("view"), the point 90° above the listener ("up") and vectors from the listener to those points.
    Example:
        import slab
        hrtf = slab.HRTF.kemar() # use inbuilt KEMAR data
        sourceidx = hrtf.cone_sources(20)
        hrtf.plot_sources(sourceidx)
        hrtf.plot_tf(sourceidx, ear='left')
    """
    # instance properties
    n_sources = property(fget=lambda self: len(self.sources.vertical_polar),
                         doc='The number of sources in the HRTF.')
    n_elevations = property(fget=lambda self: len(self.elevations()),
                            doc='The number of elevations in the HRTF.')

    def __init__(self, data, datatype=None, samplerate=None, sources=None, listener=None, verbose=False):
        if isinstance(data, pathlib.Path):
            data = str(data)
        if isinstance(data, str):
            if samplerate is not None:
                raise ValueError('Cannot specify samplerate when initialising HRTF from a file.')
            if pathlib.Path(data).suffix != '.sofa':
                raise NotImplementedError('Only .sofa files can be read.')
            f = HRTF._sofa_load(data, verbose)
            self.data, self.datatype, self.samplerate = HRTF._sofa_get_data(f)
            sources, coordinate_system = HRTF._sofa_get_sources(f)
            self.sources = HRTF._get_coordinates(sources, coordinate_system)
            self.listener = HRTF._sofa_get_listener(f)
        elif isinstance(data, Filter):
            # This is a hacky shortcut for casting a filterbank as HRTF. Avoid unless you know what you are doing.
            if sources is None:
                raise ValueError('Must provide spherical source positions when initializing HRTF from a Filter object.')
            self.samplerate = data.samplerate
            fir = data.fir
            if fir:
                self.datatype = 'FIR'
            else:
                self.datatype = 'TF'
            # reshape the filterbank data to fit into HRTF (ind x taps x ear)
            data = data.data.T[..., None]
            self.data = []
            for idx in range(data.shape[0]):
                self.data.append(Filter(data[idx, :, :].T, self.samplerate, fir=fir))
            self.sources = HRTF._get_coordinates(sources, 'spherical')
            if listener is None:
                self.listener = [0, 0, 0]
            else:
                self.listener = listener
        elif isinstance(data, numpy.ndarray):
            if samplerate is None:  # should have shape (ind x ear x taps), 2 x n_taps filter (left right)
                raise ValueError('Must specify samplerate when initialising HRTF from an array.')
            self.samplerate = samplerate
            if datatype is None or type(datatype) is not str:
                raise ValueError('Must specify data type (FIR or TF) when initialising HRTF from an array.')
            self.datatype = datatype.upper()
            if self.datatype == 'FIR':
                fir = True
            elif self.datatype == 'TF':
                fir = False
            else:
                raise ValueError(f'Unsupported data type: {datatype}')
            if sources is None:
                raise ValueError('Must provide vertical-polar source positions when initializing HRTF from an array.')
            self.sources = HRTF._get_coordinates(sources, 'spherical')
            self.data = []
            for idx in range(data.shape[0]):
                self.data.append(Filter(data[idx, :, :].T, self.samplerate, fir=fir))
            if listener is None:
                self.listener = [0, 0, 0]
            else:
                self.listener = listener
        else:
            raise ValueError(f'Unsupported data type: {type(data)}')

    def __repr__(self):
        return f'{type(self)} (\n{repr(self.data)} \n{repr(self.samplerate)})'

    def __str__(self):
        return f'{type(self)}, datatype {self.datatype}, sources {self.n_sources}, ' \
               f'elevations {self.n_elevations}, samplerate {self.samplerate}, samples {self[0].n_samples}'

    def __getitem__(self, key):
        return self.data.__getitem__(key)

    def __setitem__(self, key, value):
        return self.data.__setitem__(key, value)

    # Static methods (used in __init__)
    @staticmethod
    def _sofa_load(filename, verbose=False):
        """
        Read a SOFA file.

        Arguments:
            f (h5netcdf.core.File): data as returned by the `_sofa_load` method.
        Returns:
            (h5netcdf.core.File): the data from the .sofa file.
        """
        if h5netcdf is False:
            raise ImportError('Reading from sofa files requires h5py and h5netcdf.')
        with warnings.catch_warnings():
            warnings.simplefilter("ignore")
            f = h5netcdf.File(filename, 'r')
        if verbose:
            f.items()
        return f

    @staticmethod
    def _sofa_get_data(f):
        """
        Read the impulse response or transfer functions from the SOFA data and store them in a Filter object.
        Return the Filter object in the `data` attribute, the data type and samplerate.

        Arguments:
            f (h5netcdf.core.File): data as returned by the `_sofa_load` method.
        Returns:
            data (list): a list of Filter objects containing the HRTF data.
            datatype (string): the data type used in the SOFA file
            samplerate (float): the sampling rate in Hz.
        """
        samplerate = HRTF._sofa_get_samplerate(f)
        datatype = f.attrs['DataType']
        data = []
        if datatype == 'FIR':
            ir_data = numpy.array(f.variables['Data.IR'], dtype='float')
            for idx in range(ir_data.shape[0]):
                data.append(Filter(ir_data[idx, :, :].T, samplerate))  # n_taps x 2 (left, right) filter
        elif datatype == 'TF':
            data_real = numpy.array(f.variables['Data.Real'], dtype='float')
            data_imag = numpy.array(f.variables['Data.Imag'], dtype='float')
            tf_data = numpy.abs(numpy.vectorize(complex)(data_real, data_imag))
            for idx in range(tf_data.shape[0]):
                data.append(Filter(tf_data[idx, :, :].T, samplerate, fir=False))
        else:
            raise NotImplementedError('Unsuppored datatype: {self.datatype}')
        return data, datatype, samplerate

    @staticmethod
    def _sofa_get_samplerate(f):
        """
        Returns the sampling rate of the recordings. If the sampling rate is not given in Hz, the function assumes
        it is given in kHz and multiplies by 1000 to convert to Hz.

        Arguments:
            f (h5netcdf.core.File): data as returned by the `_sofa_load` method.
        Returns:
            (float): the sampling rate in Hz.
        """
        attr = dict(f.variables['Data.SamplingRate'].attrs.items())  # get attributes as dict
        unit = attr['Units']  # extract and decode Units
        if unit in ('hertz', 'Hz'):
            return (numpy.array(f.variables['Data.SamplingRate'], dtype='int'))
        warnings.warn('Unit other than Hz. ' + unit + '. Assuming kHz.')
        return 1000 * (numpy.array(f.variables['Data.SamplingRate'], dtype='int'))

    @staticmethod
    def _sofa_get_sources(f):
        """
        Returns an array of positions of all sound sources.

        Arguments:
            f (h5netcdf.core.File): data as returned by the _sofa_load method.
        Returns:
            (numpy.ndarray): coordinates of all sources.
            (string): coordinate system used in the SOFA file.
        """
        # spherical coordinates, (azi,ele,radius), azi 0..360 (0=front, 90=left, 180=back), ele -90..90
        sources = numpy.array(f.variables['SourcePosition'], dtype='float')
        attr = dict(f.variables['SourcePosition'].attrs.items())  # get attributes as dict
        coordinate_system = attr['Type'].split(',')[0]  # extract and decode Units
        return sources, coordinate_system

    @staticmethod
    def _sofa_get_listener(f):
        """
        Returns dict with listeners positional information - used for plotting.

        Arguments:
            f (h5netcdf.core.File): data as returned by the `_sofa_load()` method.
        Returns:
            (dict): position of the listener ("pos"), the point which the listener is fixating ("view")
                the point 90° above the listener ("up") and vectors from the listener to those points.
        """
        lis = {'pos': numpy.array(f.variables['ListenerPosition'], dtype='float')[0],
               'view': numpy.array(f.variables['ListenerView'], dtype='float')[0],
               'up': numpy.array(f.variables['ListenerUp'], dtype='float')[0]}
        lis['viewvec'] = numpy.concatenate([lis['pos'], lis['pos']+lis['view']])
        lis['upvec'] = numpy.concatenate([lis['pos'], lis['pos']+lis['up']])
        return lis

    @staticmethod
    def _get_coordinates(sources, coordinate_system):
        """
        Returns the sound source positions in three different coordinate systems:
        cartesian, vertical-polar and interaural-polar.

        Arguments:
            sources (numpy.ndarray): sound source coordinates in cartesian coordinates (x, y, z),
            vertical-polar or interaural-polar coordinates (azimuth, elevation, distance).
            coordinate_system (string): type of the provided coordinates. Can be 'cartesian',
            'vertical_polar' or 'interaural_polar'.
        Returns:
            (named tuple): cartesian, vertical-polar and interaural-polar coordinates of all sources.
        """
        if isinstance(sources, (list, tuple)):
            sources = numpy.array(sources)
        if len(sources.shape) == 1:  # a single location (vector) needs to be converted to a 2d matrix
            sources = sources[numpy.newaxis, ...]
        sources = sources.astype('float64')
        source_coordinates = namedtuple('sources', 'cartesian vertical_polar interaural_polar')
        if coordinate_system == 'spherical':
            vertical_polar = sources
            cartesian = HRTF._vertical_polar_to_cartesian(vertical_polar)
            interaural_polar = HRTF._vertical_polar_to_interaural_polar(vertical_polar)
        elif coordinate_system == 'interaural':
            interaural_polar = sources
            cartesian = HRTF._interaural_polar_to_cartesian(interaural_polar)
            vertical_polar = HRTF._cartesian_to_vertical_polar(cartesian)
        elif coordinate_system == 'cartesian':
            cartesian = sources
            vertical_polar = HRTF._cartesian_to_vertical_polar(cartesian)
            interaural_polar = HRTF._vertical_polar_to_interaural_polar(vertical_polar)
        else:
            warnings.warn('Unrecognized coordinate system for source positions: ' + coordinate_system)
            return None
        return source_coordinates(cartesian.astype('float16'), vertical_polar.astype('float16'),
                                  interaural_polar.astype('float16'))

    @staticmethod
    def _vertical_polar_to_cartesian(vertical_polar):
        """
        Convert vertical-polar to cartesian coordinates.

        Arguments:
            vertical_polar (numpy.ndarray): vertical-polar coordinates (azimuth, elevation, distance).
        Returns:
            (numpy.ndarray): cartesian coordinates.
        """
        cartesian = numpy.zeros_like(vertical_polar)
        azimuths = numpy.deg2rad(vertical_polar[:, 0])
        elevations = numpy.deg2rad(90 - vertical_polar[:, 1])
        r = vertical_polar[:, 2].mean()  # get radii of sound sources
        cartesian[:, 0] = r * numpy.cos(azimuths) * numpy.sin(elevations)
        cartesian[:, 1] = r * numpy.sin(elevations) * numpy.sin(azimuths)
        cartesian[:, 2] = r * numpy.cos(elevations)
        return cartesian

    @staticmethod
    def _interaural_polar_to_cartesian(interaural_polar):
        """
        Convert interaural-polar to cartesian coordinates.

        Arguments:
            interaural_polar (numpy.ndarray): interaural-polar coordinates (azimuth, elevation, distance).
        Returns:
            (numpy.ndarray): cartesian coordinates.
        """
        cartesian = numpy.zeros_like(interaural_polar)
        azimuths = numpy.deg2rad(interaural_polar[:, 0])
        elevations = numpy.deg2rad(90 - interaural_polar[:, 1])
        r = interaural_polar[:, 2].mean()  # get radii of sound sources
        cartesian[:, 0] = r * numpy.cos(azimuths) * numpy.sin(elevations)
        cartesian[:, 1] = r * numpy.sin(azimuths)
        cartesian[:, 2] = r * numpy.cos(elevations) * numpy.cos(azimuths)
        return cartesian

    @staticmethod
    def _cartesian_to_vertical_polar(cartesian):
        """
        Convert cartesian to vertical-polar coordinates.

        Arguments:
            cartesian (numpy.ndarray): cartesian coordinates (azimuth, elevation, distance).
        Returns:
            (numpy.ndarray): vertical-polar coordinates.
        """
        vertical_polar = numpy.zeros_like(cartesian)
        xy = cartesian[:, 0] ** 2 + cartesian[:, 1] ** 2
        vertical_polar[:, 0] = numpy.rad2deg(numpy.arctan2(cartesian[:, 1], cartesian[:, 0]))
        vertical_polar[vertical_polar[:, 0] < 0, 0] += 360
        vertical_polar[:, 1] = 90 - numpy.rad2deg(numpy.arctan2(numpy.sqrt(xy), cartesian[:, 2]))
        vertical_polar[:, 2] = numpy.sqrt(xy + cartesian[:, 2] ** 2)
        return vertical_polar

    @staticmethod
    def _vertical_polar_to_interaural_polar(vertical_polar):
        """
        Convert vertical-polar to interaural-polar coordinates.

        Arguments:
            vertical_polar (numpy.ndarray): cartesian coordinates (azimuth, elevation, distance).
        Returns:
            (numpy.ndarray): interaural-polar coordinates.
        """
        interaural_polar = numpy.zeros_like(vertical_polar)
        azimuths = numpy.deg2rad(vertical_polar[:, 0])
        elevations = numpy.deg2rad(vertical_polar[:, 1])
        interaural_polar[:, 0] = numpy.rad2deg(numpy.arcsin(numpy.cos(elevations) * numpy.sin(azimuths)))
        with numpy.errstate(divide='ignore'):
            interaural_polar[:, 1] = (numpy.pi / 2) - numpy.arctan(((1 / numpy.tan(elevations)) * numpy.cos(azimuths)))
        interaural_polar[elevations < 0, 1] += numpy.pi
        interaural_polar[:, 1] = numpy.rad2deg(interaural_polar[:, 1])
        interaural_polar[:, 2] = vertical_polar[:, 2]
        return interaural_polar

    def apply(self, source, sound, allow_resampling=True):
        """
        Apply a filter from the HRTF set to a sound. The sound will be recast as slab.Binaural. If the samplerates
        of the sound and the HRTF are unequal and `allow_resampling` is True, then the sound will be resampled to the
        filter rate, filtered, and then resampled to the original rate.
        The filtering is done with `scipy.signal.fftconvolve`.

        Arguments:
            source (int): the source index of the binaural filter in self.data.
            sound (slab.Signal | slab.Sound | slab.Binaural): the sound to be rendered spatially.
        Returns:
            (slab.Binaural): a spatialized copy of `sound`.
        """
        from slab.binaural import Binaural  # importing here to avoid circular import at top of class
        if self.datatype == 'FIR':
            if (sound.samplerate != self.samplerate) and (not allow_resampling):
                raise ValueError('Filter and sound must have same sampling rates.')
            original_rate = sound.samplerate
            sound = sound.resample(self.samplerate)  # does nothing if samplerates are the same
            left = scipy.signal.fftconvolve(sound[:, 0], self[source][:, 0])
            if sound.n_channels == 1:
                right = scipy.signal.fftconvolve(sound[:, 0], self[source][:, 1])
            else:
                right = scipy.signal.fftconvolve(sound[:, 1], self[source][:, 1])
            convolved_sig = Signal([left, right], samplerate=self.samplerate)
            out = copy.deepcopy(sound)
            out.data = convolved_sig.data
            return Binaural(out.resample(original_rate))
        if self.datatype == 'TF':  # Filter.apply DTF as Fourier filter
            return self[source].apply(sound)

    def elevations(self):
        """
        Get all different elevations at which sources where recorded . Note: This currently only works as
        intended for HRTFs recorded in horizontal rings.

        Returns:
             (list): a sorted list of source elevations.
        """
        return sorted(list(set(numpy.round(self.sources.vertical_polar[:, 1]))))

    def plot_tf(self, sourceidx, ear='left', xlim=(1000, 18000), n_bins=None, kind='waterfall',
                linesep=20, xscale='linear', show=True, axis=None):
        """
        Plot transfer functions at a list of source indices.

        Arguments:
            ear (str): the ear from which data is plotted. Can be 'left', 'right', or 'both'.
            sourceidx (list of int): sources to plot. Typically be generated using the `hrtf.cone_sources` Method.
            xlim (tuple of int): frequency range of the plot
            n_bins (int) : passed to :meth:`slab.Filter.tf` and determines frequency resolution
            kind (str): type of plot to draw. Can be `waterfall` (as in Wightman and Kistler, 1989),
                `image` (as in Hofman, 1998) or 'surface' (as in Schnupp and Nelken, 2011).
            linesep (int): vertical distance between transfer functions in the waterfall plot
            xscale (str): sets x-axis scaling ('linear', 'log')
            show (bool): If True, show the plot immediately
            axis (matplotlib.axes._subplots.AxesSubplot): Axis to draw the plot on
        """
        if matplotlib is False:
            raise ImportError('Plotting HRTFs requires matplotlib.')
        if ear == 'left':
            chan = 0
        elif ear == 'right':
            chan = 1
        elif ear == 'both':
            if axis is not None and not isinstance(axis, (list, numpy.ndarray)):
                raise ValueError("Axis must be a list of length two when plotting left and right ear!")
            elif axis is None:
                axis = [None, None]
            if kind == 'image':
                fig1 = self.plot_tf(sourceidx, ear='left', xlim=xlim, axis=axis[0], show=show,
                                    linesep=linesep, n_bins=n_bins, kind='image', xscale=xscale)
                fig2 = self.plot_tf(sourceidx, ear='right', xlim=xlim, axis=axis[1], show=show,
                                    linesep=linesep, n_bins=n_bins, kind='image', xscale=xscale)
            elif kind == "waterfall":
                fig1 = self.plot_tf(sourceidx, ear='left', xlim=xlim, axis=axis[0], show=show,
                                    linesep=linesep, n_bins=n_bins, kind='waterfall', xscale=xscale)
                fig2 = self.plot_tf(sourceidx, ear='right', xlim=xlim, axis=axis[1], show=show,
                                    linesep=linesep, n_bins=n_bins, kind='waterfall', xscale=xscale)
            else:
                raise ValueError("'Kind' must be either 'waterfall' or 'image'!")
            return fig1, fig2
        else:
            raise ValueError("Unknown value for ear. Use 'left', 'right', or 'both'")
        if not axis:
            fig, axis = plt.subplots()
        else:
            fig = axis.figure
        if kind == 'waterfall':
            vlines = numpy.arange(0, len(sourceidx)) * linesep
            for idx, source in enumerate(sourceidx):
                filt = self[source]
                freqs, h = filt.tf(channels=chan, n_bins=n_bins, show=False)
                axis.plot(freqs, h + vlines[idx],
                          linewidth=0.75, color='0.0', alpha=0.7)
            ticks = vlines[::2]  # plot every second elevation
            labels = numpy.round(self.sources.vertical_polar[sourceidx, 1]*2, decimals=-1)/2
            # plot every third elevation label, omit comma to save space
            labels = labels[::2].astype(int)
            axis.set(yticks=ticks, yticklabels=labels)
            axis.grid(visible=True, axis='y', which='both', linewidth=0.25)
            axis.plot([xlim[0]+500, xlim[0]+500], [vlines[-1]+10, vlines[-1] +
                      10+linesep], linewidth=1, color='0.0', alpha=0.9)
            axis.text(x=xlim[0]+600, y=vlines[-1]+10+linesep/2,
                      s=str(linesep)+'dB', va='center', ha='left', fontsize=6, alpha=0.7)
        elif kind == 'image' or 'surface':
            if not n_bins:
                img = numpy.zeros((self[sourceidx[0]].n_taps, len(sourceidx)))
            else:
                img = numpy.zeros((n_bins, len(sourceidx)))
            elevations = self.sources.vertical_polar[sourceidx, 1]
            for idx, source in enumerate(sourceidx):
                filt = self[source]
                freqs, h = filt.tf(channels=chan, n_bins=n_bins, show=False)
                img[:, idx] = h.flatten()
            img[img < -25] = -25  # clip at -40 dB transfer
            if kind == 'image':
                contour = axis.contourf(freqs[freqs <= xlim[1]], elevations, img.T[:, freqs <= xlim[1]],
                                        cmap='hot', origin='upper', levels=20)
                divider = make_axes_locatable(axis)
                cax = divider.append_axes('right', size='5%', pad=0.05)
                fig.colorbar(contour, cax, orientation="vertical")
            elif kind == 'surface':
                xi, yi = numpy.meshgrid(freqs, elevations)  # interpolate to smooth surface plot
                spline = scipy.interpolate.Rbf(xi, yi, img.T, function='thin_plate')  # interpolator instance
                x, y = numpy.meshgrid(numpy.linspace(freqs.min(), freqs.max(), len(freqs)),
                                      numpy.linspace(elevations.min(), elevations.max(), 100))
                z = spline(x, y)
                x[x < xlim[0]] = numpy.nan  # trim edges
                x[x > xlim[1]] = numpy.nan
                fig, axis = plt.subplots()
                axis.axis('off')
                axis = plt.axes(projection='3d')
                contour = axis.plot_surface(x, y, z, rcount=200, ccount=200, cmap='cool')
                fig.colorbar(contour, fraction=0.046, pad=0.04, orientation="horizontal")
        else:
            raise ValueError("Unknown plot type. Use 'waterfall' or 'image'.")
        axis.xaxis.set_major_formatter(
            matplotlib.ticker.FuncFormatter(lambda x, pos: str(int(x / 1000))))
        axis.autoscale(tight=True)
        axis.tick_params('both', length=2, pad=2)
        if kind == 'surface':
            axis.set(xlabel='Frequency [Hz]', ylabel='Elevation [˚]', zlabel='Pinna gain [dB]',
                     xlim=xlim, xscale=xscale)
        else:
            axis.set(xlabel='Frequency [Hz]', ylabel='Elevation [˚]', xlim=xlim,
                     xscale=xscale)
        if show:
            plt.show()

    def diffuse_field_avg(self):
        """
        Compute the diffuse field average transfer function, i.e. the constant non-spatial portion of a set of HRTFs.
        The filters for all sources are averaged, which yields an unbiased average only if the sources are uniformly
        distributed around the head.

        Returns:
             (Filter): the diffuse field average as FFR filter object.
        """
        dfa = []
        for source in range(self.n_sources):
            filt = self[source]
            for chan in range(filt.n_channels):
                _, h = filt.tf(channels=chan, show=False)
                dfa.append(h)
        dfa = 10 ** (numpy.mean(dfa, axis=0)/20)  # average and convert from dB to gain
        return Filter(dfa, fir=False, samplerate=self.samplerate)

    def diffuse_field_equalization(self, dfa=None):
        """
        Equalize the HRTF by dividing each filter by the diffuse field average. The resulting filters have a mean
        close to 0 and are Fourier filters.

        Arguments:
            dfa (None): Filter object containing the diffuse field average transfer function of the HRTF.
                If none is provided, the `diffuse_field_avg` method is called to obtain it.
        Returns:
            (HRTF): diffuse field equalized version of the HRTF.
        """
        if dfa is None:
            dfa = self.diffuse_field_avg()
        # invert the diffuse field average
        dfa.data = 1/dfa.data
        dtfs = copy.deepcopy(self)
        # apply the inverted filter to the HRTFs
        for source in range(dtfs.n_sources):
            filt = dtfs.data[source]
            _, h = filt.tf(show=False)
            h = 10 ** (h / 20) * dfa
            dtfs.data[source] = Filter(data=h, fir=False, samplerate=self.samplerate)
        return dtfs

    def cone_sources(self, cone=0, full_cone=False):
        """
        Get all sources of the HRTF that lie on a "cone of confusion". The cone is a vertical off-axis sphere
        slice. All sources that lie on the cone have the same interaural level and time difference.
        Note: This currently only works as intended for HRTFs recorded in horizontal rings.

        Arguments:
            cone (int | float): azimuth of the cone center in degree.
            full_cone (bool): If True, return all sources that lie on the cone, otherwise, return only sources
                in front of the listener.
        Returns:
            (list): elements of the list are the indices of sound sources on the frontal half of the cone.
        Examples::

            import HRTF
            hrtf = slab.HRTF.kemar()
            sourceidx = hrtf.cone_sources(20)  # get the source indices
            print(hrtf.sources[sourceidx])  # print the coordinates of the source indices
            hrtf.plot_sources(sourceidx)  # show the sources in a 3D plot
        """
        cone = numpy.sin(numpy.deg2rad(cone))
        eles = self.elevations()
        _cartesian = self.sources.cartesian / 1.4  # get cartesian coordinates on the unit sphere
        out = []
        for ele in eles:  # for each elevation, find the source closest to the reference y
            if full_cone == False:  # only return cone sources in front of listener
                subidx, = numpy.where((numpy.round(self.sources.vertical_polar[:, 1]) == ele) & (_cartesian[:, 0] >= 0))
            else:  # include cone sources behind listener
                subidx, = numpy.where(numpy.round(self.sources.vertical_polar[:, 1]) == ele)
            cmin = numpy.min(numpy.abs(_cartesian[subidx, 1] - cone).astype('float16'))
            if cmin < 0.05:  # only include elevation where the closest source is less than 5 cm away
                idx, = numpy.where((numpy.round(self.sources.vertical_polar[:, 1]) == ele) & (
                        numpy.abs(_cartesian[:, 1] - cone).astype('float16') == cmin))  # avoid rounding error
                out.append(idx[0])
                if full_cone and len(idx) > 1:
                    out.append(idx[1])
        return sorted(out, key=lambda x: self.sources.vertical_polar[x, 1])

    def elevation_sources(self, elevation=0):
        """
        Get the indices of sources along a horizontal sphere slice at the given `elevation`.

        Arguments:
            elevation (int | float): The elevation of the sources in degree. The default returns sources along
                the frontal horizon.
        Returns:
            (list): indices of the sound sources. If the hrtf does not contain the specified `elevation` an empty
                list is returned.
        """
        idx = numpy.where((self.sources.vertical_polar[:, 1] == elevation) & (
                (self.sources.vertical_polar[:, 0] <= 90) | (self.sources.vertical_polar[:, 0] >= 270)))
        return idx[0].tolist()

    def tfs_from_sources(self, sources, n_bins=96, ear='left'):
        """
        Get the transfer function from sources in the hrtf.

        Arguments:
            ear (str): the ear for which transfer functions are retrieved. Can be 'left', 'right', or 'both'.
            sources (list): Indices of the sources (as generated for instance with the `HRTF.cone_sources` method),
                for which the transfer function is extracted.
            n_bins (int): The number of frequency bins for each transfer function.
            ear (str): The ear to retrieve the
        Returns:
            (numpy.ndarray): 3-dimensional array where the first dimension represents the sources, the second dimension
            represents the frequency bins and the third dimension represents the channels.
        """
        n_sources = len(sources)
        if ear == 'left':
            chan = 0
            tfs = numpy.zeros((n_sources, n_bins, 1))
        elif ear == 'right':
            chan = 1
            tfs = numpy.zeros((n_sources, n_bins, 1))
        elif ear == 'both':
            chan = 'all'
            tfs = numpy.zeros((n_sources, n_bins, 2))
        else:
            raise ValueError("Unknown value for ear. Use 'left', 'right', or 'both'")
<<<<<<< HEAD
=======
        for idx, source in enumerate(sources):
            _, jwd = self[source].tf(channels=chan, n_bins=n_bins, show=False)
            tfs[idx] = jwd
>>>>>>> c7c24c17
        for idx, source in enumerate(sources):
            _, jwd = self[source].tf(channels=chan, n_bins=n_bins, show=False)
            tfs[idx] = jwd
        return tfs

    def interpolate(self, azimuth=0, elevation=0, method='nearest', plot_tri=False):
        """
        Interpolate a filter at a given azimuth and elevation from the neighboring HRTFs. A weighted average of the
        3 closest HRTFs in the set is computed in the spectral domain with barycentric weights. The resulting filter
        values vary smoothly with changes in azimuth and elevation. The fidelity of the interpolated filter decreases
        with increasing distance of the closest sources and should only be regarded as appropriate approximation when
        the contributing filters are less than 20˚ away.

        Arguments:
            azimuth (float): the azimuth component of the direction of the interpolated filter
            elevation (float): the elevation component of the direction of the interpolated filter
            method (str): interpolation method, 'nearest' returns the filter of the nearest direction. Any other string
                returns a barycentric interpolation.
            plot_tri (bool): plot the triangulation of source positions used of interpolation. Useful for checking
                for areas where the interpolation may not be accurate (look for irregular or elongated triangles).
        Returns:
            (slab.HRTF): an HRTF object with a single source
        """
        from slab.binaural import Binaural  # importing here to avoid circular import at top of class
        coordinates = self.sources.cartesian
        r = self.sources.vertical_polar[:, 2].mean()
        target = self._get_coordinates((azimuth, elevation, r), 'spherical').cartesian
        # compute distances from target direction
        distances = numpy.sqrt(((target - coordinates)**2).sum(axis=1))
        if method == 'nearest':
            idx_nearest = numpy.argmin(distances)
            filt = self[idx_nearest]
        else:
            # triangulate source positions into triangles
            if not scipy:
                raise ImportError('Need scipy.spatial for barycentric interpolation.')
            tri = scipy.spatial.ConvexHull(coordinates)
            if plot_tri:
                ax = plt.subplot(projection='3d')
                for simplex in tri.points[tri.simplices]:
                    polygon = Poly3DCollection([simplex])
                    polygon.set_color(numpy.random.rand(3))
                    ax.add_collection3d(polygon)
                    mins = coordinates.min(axis=0)
                    maxs = coordinates.max(axis=0)
                    xlim, ylim, zlim = list(zip(mins, maxs))
                    ax.set_xlim(xlim)
                    ax.set_ylim(ylim)
                    ax.set_zlim(zlim)
                    ax.set_xlabel('X [m]')
                    ax.set_ylabel('Y [m]')
                    ax.set_zlabel('Z [m]')
                    plt.show()
            # for each simplex, find the coordinates, test if target in triangle (by finding minimal d)
            d_min = numpy.inf
            for i, vertex_list in enumerate(tri.simplices):
                simplex = tri.points[vertex_list]
                d, a = HRTF._barycentric_weights(simplex, target)
                if d < d_min:
                    d_min, idx, weights = d, i, a
            vertex_list = tri.simplices[idx]
            # we now have the indices of the filters and the corresponding weights
            amplitudes = list()
            for idx in vertex_list:
                freqs, amps = self[idx].tf(show=False)  # get their transfer functions
                amplitudes.append(amps)  # we could interpolate here if frequencies differ between filters
            avg_amps = amplitudes[0] * weights[0] + amplitudes[1] * weights[1] + amplitudes[2] * weights[2]  # average
            gains = avg_amps - avg_amps.max()  # shift so that maximum is zero, because we can only attenuate
            gains[gains < -60] = -60  # limit dynamic range to 60 dB
            gains_lin = 10**(gains/20)  # transform attenuations in dB to factors
            filt_l = Filter.band(frequency=list(freqs), gain=list(gains_lin[:, 0]), length=self[idx].n_samples, fir=True,
                                 samplerate=self[vertex_list[0]].samplerate)
            filt_r = Filter.band(frequency=list(freqs), gain=list(gains_lin[:, 1]), length=self[idx].n_samples, fir=True,
                                 samplerate=self[vertex_list[0]].samplerate)
            filt = Filter(data=[filt_l, filt_r])
            itds = list()
            for idx in vertex_list:
                taps = Binaural(self[idx])  # recast filter taps as Binaural sound
                itds.append(taps.itd())  # use Binaural.itd to compute correlation lag between channels
            avg_itd = itds[0] * weights[0] + itds[1] * weights[1] + itds[2] * weights[2]  # average ITD
            filt = filt.delay(avg_itd / self.samplerate)
        data = filt.data[numpy.newaxis, ...]  # get into correct shape (idx, taps, ear)
        source_loc = numpy.array([[azimuth, elevation, r]])
        out = HRTF(data, datatype='FIR', samplerate=self.samplerate, sources=source_loc, listener=self.listener)
        return out

    @staticmethod
    def _barycentric_weights(triangle, point):
        '''
        Returns:
            (None | numpy.array): barycentric weights for a given triangle (array of coordinates of points) and target
            point IF the point is inside the triangle; None if the point is outside the triangle.
        '''
        # compute barycentric weights via the area of the 3 triangles formed between target and 3 nearest sources:
        dist = lambda p1, p2: numpy.sqrt(((p1 - p2)**2).sum())
        d1 = dist(point, triangle[0, :])  # distances from target to each source
        d2 = dist(point, triangle[1, :])
        d3 = dist(point, triangle[2, :])
        d12 = dist(triangle[0, :], triangle[1, :])  # distance between sources 1 and 2
        d13 = dist(triangle[0, :], triangle[2, :])
        d23 = dist(triangle[1, :], triangle[2, :])
        # compute triangle areas from length of sides (distances) with Heron's Formula
        a = numpy.array([0., 0., 0.])
        p = (d2 + d3 + d23) / 2
        a[0] = numpy.sqrt(p * (p-d2) * (p-d3) * (p-d23))
        p = (d1 + d3 + d13) / 2
        a[1] = numpy.sqrt(p * (p-d1) * (p-d3) * (p-d13))
        p = (d1 + d2 + d12) / 2
        a[2] = numpy.sqrt(p * (p-d1) * (p-d2) * (p-d12))
        p = (d12 + d13 + d23) / 2
        tot = numpy.sqrt(p * (p-d12) * (p-d13) * (p-d23))
        return a.sum() - tot, a / a.sum()  # normalize by total area = barycentric weights of sources in idx_triangle

    def vsi(self, sources=None, equalize=True):
        """
        Compute  the "vertical spectral information" which is a measure of the dissimilarity of spectral profiles
        at different elevations. The vsi relates to behavioral localization accuracy in the vertical dimension
        (Trapeau and Schönwiesner, 2016). It is computed as one minus the average of the correlation coefficients
        between all combinations of directional transfer functions of the specified `sources`. A set of identical
        transfer functions results in a vsi of 0 whereas highly different transfer functions will result in a high VSI
        (empirical maximum is ~1.07, KEMAR has a VSI of 0.82).

        Arguments:
            sources (None | list): indices of sources for which to compute the VSI. If None use the vertical midline.
            equalize (bool): If True, apply the `diffuse_field_equalization` method (set to False if the hrtf object
                is already diffuse-field equalized).
        Returns:
            (float): the vertical spectral information between the specified `sources`.
        """
        if sources is None:
            sources = self.cone_sources()
        if equalize:
            dtf = self.diffuse_field_equalization()
            tfs = dtf.tfs_from_sources(sources=sources)
        else:
            tfs = self.tfs_from_sources(sources=sources)
        sum_corr = 0
        n = 0
        for i in range(len(sources)):
            for j in range(i+1, len(sources)):
<<<<<<< HEAD
                sum_corr += numpy.corrcoef(tfs[i], tfs[j])[1, 0]
=======
                sum_corr += numpy.corrcoef(tfs[i, :], tfs[j, :])[1, 0]
>>>>>>> c7c24c17
                n += 1
        return 1 - sum_corr / n

    def plot_sources(self, idx=None, show=True, label=False, axis=None):
        """
        Plot source locations in 3D.

        Arguments:
            idx (list of int): indices to highlight in the plot
            show (bool): whether to show plot (set to False if plotting into an axis and you want to add other elements)
            label (bool): if True, show the index of each source in self.sources as text label, if idx is also given,
                then only theses sources are labeled
            axis (mpl_toolkits.mplot3d.axes3d.Axes3D): axis to draw the plot on
        """
        if matplotlib is False or Axes3D is False:
            raise ImportError('Plotting 3D sources requires matplotlib and mpl_toolkits')
        if axis is None:
            ax = plt.subplot(projection='3d')
        else:
            if not isinstance(axis, Axes3D):
                raise ValueError("Axis must be instance of Axes3D!")
            ax = axis
        coordinates = self.sources.cartesian
        ax.scatter(coordinates[:, 0], coordinates[:, 1], coordinates[:, 2], c='b', marker='.')
        ax.axes.set_xlim3d(left=numpy.min(coordinates), right=numpy.max(coordinates))
        if label and idx is None:
            for i in range(coordinates.shape[0]):
                ax.text(coordinates[i, 0], coordinates[i, 1], coordinates[i, 2], f'{i}', size=8, zorder=1, color='k')
        ax.scatter(0, 0, 0, c='r', marker='o')
        if self.listener:
            x_, y_, z_, u, v, w = zip(*[self.listener['viewvec'], self.listener['upvec']])
            ax.quiver(x_, y_, z_, u, v, w, length=0.5, colors=['r', 'b', 'r', 'r', 'b', 'b'])
        if idx is not None:
            ax.scatter(coordinates[idx, 0], coordinates[idx, 1], coordinates[idx, 2], c='r', marker='o')
            if label:
                for i in idx:
                    ax.text(coordinates[i, 0], coordinates[i, 1], coordinates[i, 2], f'{i}', size=8, zorder=1, color='k')
        ax.set_xlabel('X [m]')
        ax.set_ylabel('Y [m]')
        ax.set_zlabel('Z [m]')
        if show:
            plt.show()

    @staticmethod
    def kemar():
        '''
        Provides HRTF data from the KEMAR recording (normal pinna) conducted by Gardner and Martin at MIT in 1994
        (MIT Media Lab Perceptual Computing - Technical Report #280) and converted to the SOFA Format. Slab includes a
        compressed copy of the data. This function reads it and returns the corresponding HRTF object. The objects is
        cached in the class variable `_kemar` and repeated calls return the cached object instead of reading the file
        from disk again.

        Returns:
            (slab.HRTF): the KEMAR HRTF data.
        '''
        global _kemar
        if _kemar is None:
            kemar_path = pathlib.Path(__file__).parent.resolve() / pathlib.Path('data') / 'mit_kemar_normal_pinna.bz2'
            _kemar = pickle.load(bz2.BZ2File(kemar_path, "r"))
            _kemar.sources = HRTF._get_coordinates(_kemar.sources, 'spherical')
            _kemar.datatype = 'FIR'
        return _kemar

    @staticmethod
    def estimate_hrtf(recordings, signal, sources, listener=None):
        """
        Compute a set of transfer functions from binaural recordings and an input (reference) signal.
        For each sound source, compute the DFT of left- and right-ear recordings
        and divide by the Fourier transform of the input signal to obtain the head related transfer function.

        Arguments:
            signal (slab.Signal | slab.Sound): the signal used to produce the in-ear recordings.
            recordings (list): in-ear recordings stored in a list of slab.Binaural objects.
            sources (numpy.array): interaural polar coordinates (azimuth, elevation, distance) of all sources,
                number and order of sources must match the recordings.

        Returns:
            (slab.HRTF): an HRTF object with the dimensions specified by the recordings and the source file.
        """
        if not isinstance(recordings, list) or not isinstance(recordings[0], Sound):
            raise ValueError('Recordings must be provided as a list of slab.Sound objects.')
        if isinstance(sources, (list, tuple)):
            sources = numpy.array(sources)
        if len(sources.shape) == 1:  # a single location (vector) needs to be converted to a 2d matrix
            sources = sources[numpy.newaxis, ...]
        if len(sources) != len(recordings):
            raise ValueError('Number of sound sources must be equal to number of recordings.')
        rec_samplerate = recordings[0].samplerate
        rec_n_samples = recordings[0].n_samples
        rec_data = []
        for recording in recordings:
            if not (recording.n_channels == 2 and recording.n_samples == recordings[0].n_samples
                    and recording.samplerate == rec_samplerate):
                raise ValueError('Number of channels, samples and samplerate must be equal for all recordings.')
            rec = copy.deepcopy(recording)
            # rec.data -= numpy.mean(rec.data, axis=0)  # remove DC component in FFT of recordings
            rec_data.append(rec.data.T)
        rec_data = numpy.asarray(rec_data)
        if not signal.samplerate == rec_samplerate:
            signal = signal.resample(rec_samplerate)
        if not signal.n_samples == rec_n_samples:
            sig_freq_bins = numpy.fft.rfftfreq(signal.n_samples, d=1 / signal.samplerate)
            rec_freq_bins = numpy.fft.rfftfreq(rec_n_samples, d=1 / rec_samplerate)
            sig_fft = numpy.interp(rec_freq_bins, sig_freq_bins, numpy.fft.rfft(signal.data[:, 0]))
        else:
            sig_fft = numpy.fft.rfft(signal.data[:, 0])
        with numpy.errstate(divide='ignore'):
            hrtf_data = numpy.fft.rfft(rec_data) / sig_fft
        if not listener:
            listener = {'pos': numpy.array([0., 0., 0.]), 'view': numpy.array([1., 0., 0.]),
                        'up': numpy.array([0., 0., 1.]), 'viewvec': numpy.array([0., 0., 0., 1., 0., 0.]),
                        'upvec': numpy.array([0., 0., 0., 0., 0., 1.])}
        return HRTF(data=numpy.abs(hrtf_data), datatype='TF', samplerate=rec_samplerate, sources=sources,
                    listener=listener)

    def write_sofa(self, filename):
        """
        Save the HRTF data to a SOFA file.

        Arguments:
            filename (str | pathlib.Path): path, the file is written to.
        """
        if isinstance(filename, pathlib.Path):
            filename = str(filename)
        if pathlib.Path(filename).is_file():
            pathlib.Path(filename).unlink()  # overwrite if filename already exists
        if netCDF4 is False:
            raise ImportError('Writing sofa files requires netCDF4.')
        sofa = netCDF4.Dataset(filename, 'w', format='NETCDF4')  # Create SOFA file
        # ----------Dimensions----------#
        m = self.n_sources  # number of measurements (= n_sources)
        n = self[0].n_samples  # n_samples - frequencies of fourier filter or taps of FIR filter
        r = 2  # number of receivers (HRTFs measured for 2 ears)
        e = 1  # number of emitters (1 speaker per measurement)
        i = 1  # always 1
        c = 3  # number of dimensions in space (elevation, azimuth, radius)
        sofa.createDimension('M', m)
        sofa.createDimension('N', n)
        sofa.createDimension('E', e)
        sofa.createDimension('R', r)
        sofa.createDimension('I', i)
        sofa.createDimension('C', c)
        # ----------Attributes----------#
        sofa.DataType = self.datatype
        if self.datatype == 'FIR':
            sofa.SOFAConventions, sofa.SOFAConventionsVersion = 'SimpleFreeFieldHRIR', '2.0'
            delayVar = sofa.createVariable('Data.Delay', 'f8', ('I', 'R'))
            delay = numpy.zeros((i, r))
            delayVar[:, :] = delay
            dataIRVar = sofa.createVariable('Data.IR', 'f8', ('M', 'R', 'N'))
            dataIRVar.ChannelOrdering = 'acn'
            dataIRVar.Normalization = 'sn3d'
            IR_data = []
            for idx in numpy.asarray(self[:]):
                IR_data.append(idx.T)
            dataIRVar[:] = numpy.asarray(IR_data)
        elif self.datatype == 'TF':
            sofa.SOFAConventions, sofa.SOFAConventionsVersion = 'SimpleFreeFieldHRTF', '2.0'
            dataRealVar = sofa.createVariable('Data.Real', 'f8', ('M', 'R', 'N'))  # data
            TF_data = []
            for idx in numpy.asarray(self[:]):
                TF_data.append(idx.T)
            dataRealVar[:] = numpy.asarray(TF_data)
            dataImagVar = sofa.createVariable('Data.Imag', 'f8', ('M', 'R', 'N'))
            dataImagVar[:] = numpy.zeros((m, r, n))  # for internal use, store real data only
            NVar = sofa.createVariable('N', 'f8', ('N'))
            NVar.LongName = 'frequency'
            NVar.Units = 'hertz'
            NVar[:] = n
        sofa.RoomType = 'free field'
        sofa.Conventions, sofa.Version = 'SOFA', '2.0'
        sofa.APIName, sofa.APIVersion = 'pysofaconventions', '0.1'
        sofa.AuthorContact, sofa.License = 'Leipzig University', 'PublicLicence'
        sofa.ListenerShortName, sofa.Organization = 'sub01', 'Eurecat - UPF'
        sofa.DateCreated, sofa.DateModified = str(datetime.datetime.now()), str(datetime.datetime.now())
        sofa.Title, sofa.DatabaseName = 'sofa_title', 'UniLeipzig Freefield'
        # ----------Variables----------#
        listenerPositionVar = sofa.createVariable('ListenerPosition', 'f8', ('I', 'C'))
        listenerPositionVar.Units = 'metre'
        listenerPositionVar.Type = 'cartesian'
        listenerPositionVar[:] = self.listener['pos']
        receiverPositionVar = sofa.createVariable('ReceiverPosition', 'f8', ('R', 'C', 'I'))
        receiverPositionVar.Units = 'metre'
        receiverPositionVar.Type = 'cartesian'
        receiverPositionVar[:] = numpy.zeros((r, c, i))
        sourcePositionVar = sofa.createVariable('SourcePosition', 'f8', ('M', 'C'))
        sourcePositionVar.Units = 'degree, degree, metre'
        sourcePositionVar.Type = 'spherical'
        sourcePositionVar[:] = self.sources.vertical_polar  # array of speaker positions
        emitterPositionVar = sofa.createVariable('EmitterPosition', 'f8', ('E', 'C', 'I'))
        emitterPositionVar.Units = 'metre'
        emitterPositionVar.Type = 'cartesian'
        emitterPositionVar[:] = numpy.zeros((e, c, i))
        listenerUpVar = sofa.createVariable('ListenerUp', 'f8', ('I', 'C'))
        listenerUpVar.Units = 'metre'
        listenerUpVar.Type = 'cartesian'
        listenerUpVar[:] = self.listener['up']
        listenerViewVar = sofa.createVariable('ListenerView', 'f8', ('I', 'C'))
        listenerViewVar.Units = 'metre'
        listenerViewVar.Type = 'cartesian'
        listenerViewVar[:] = self.listener['view']
        samplingRateVar = sofa.createVariable('Data.SamplingRate', 'f8', ('I'))
        samplingRateVar.Units = 'hertz'
        samplingRateVar[:] = self.samplerate
        sofa.close()<|MERGE_RESOLUTION|>--- conflicted
+++ resolved
@@ -624,7 +624,6 @@
         Get the transfer function from sources in the hrtf.
 
         Arguments:
-            ear (str): the ear for which transfer functions are retrieved. Can be 'left', 'right', or 'both'.
             sources (list): Indices of the sources (as generated for instance with the `HRTF.cone_sources` method),
                 for which the transfer function is extracted.
             n_bins (int): The number of frequency bins for each transfer function.
@@ -634,6 +633,7 @@
             represents the frequency bins and the third dimension represents the channels.
         """
         n_sources = len(sources)
+        tfs = numpy.zeros((n_bins, n_sources))
         if ear == 'left':
             chan = 0
             tfs = numpy.zeros((n_sources, n_bins, 1))
@@ -645,12 +645,6 @@
             tfs = numpy.zeros((n_sources, n_bins, 2))
         else:
             raise ValueError("Unknown value for ear. Use 'left', 'right', or 'both'")
-<<<<<<< HEAD
-=======
-        for idx, source in enumerate(sources):
-            _, jwd = self[source].tf(channels=chan, n_bins=n_bins, show=False)
-            tfs[idx] = jwd
->>>>>>> c7c24c17
         for idx, source in enumerate(sources):
             _, jwd = self[source].tf(channels=chan, n_bins=n_bins, show=False)
             tfs[idx] = jwd
@@ -791,11 +785,7 @@
         n = 0
         for i in range(len(sources)):
             for j in range(i+1, len(sources)):
-<<<<<<< HEAD
                 sum_corr += numpy.corrcoef(tfs[i], tfs[j])[1, 0]
-=======
-                sum_corr += numpy.corrcoef(tfs[i, :], tfs[j, :])[1, 0]
->>>>>>> c7c24c17
                 n += 1
         return 1 - sum_corr / n
 
