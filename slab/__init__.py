--- conflicted
+++ resolved
@@ -1,15 +1,12 @@
 
+from slab.signal import *
+from slab.sound import *
+from slab.binaural import *
+from slab.psychoacoustics import *
+from slab.hrtf import *
+from _version import __version__
 import pathlib
 import os
-<<<<<<< HEAD
 import sys
 sys.path.append('..\\')
-from _version import __version__
-=======
->>>>>>> e1ddc0c0
-DATAPATH = str(pathlib.Path(__file__).parent.resolve() / pathlib.Path('data')) + os.sep
-from slab.hrtf import *
-from slab.psychoacoustics import *
-from slab.binaural import *
-from slab.sound import *
-from slab.signal import *+DATAPATH = str(pathlib.Path(__file__).parent.resolve() / pathlib.Path('data')) + os.sep