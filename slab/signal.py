--- conflicted
+++ resolved
@@ -47,6 +47,11 @@
 
     # __methods (class creation, printing, and slice functionality)
     def __init__(self, data, samplerate=None):
+        if hasattr(data, 'samplerate') and samplerate is not None:
+            warnings.warn('First argument has a samplerate property. Ignoring given samplerate.')
+        if samplerate is None:
+            samplerate = _default_samplerate
+        self.samplerate = samplerate
         if isinstance(data, numpy.ndarray):
             self.data = numpy.array(data, dtype='float')
         elif isinstance(data, (list, tuple)):
@@ -63,17 +68,9 @@
         if len(self.data.shape) == 1:
             self.data.shape = (len(self.data), 1)
         elif self.data.shape[1] > self.data.shape[0]:
-            if not len(data) == 0:  # don't transpose if data is an empty array
+            if not len(data) == 0:  # dont transpose if data is an empty array
                 self.data = self.data.T
-<<<<<<< HEAD
-        # set samplerate from data.samplerate, samplerate argument, or _default_samplerate:
-        if hasattr(self, 'samplerate'):
-            if samplerate is not None:
-                warnings.warn('First argument has a samplerate property. Ignoring given samplerate.')
-        else:
-=======
         if not hasattr(self, 'samplerate'):  # if samplerate has not been set, use default
->>>>>>> 557201eb
             if samplerate is None:
                 self.samplerate = _default_samplerate
             else:
