import copy
import warnings
import numpy
try:
    import scipy.signal
except ImportError:
    scipy = False

_default_samplerate = 8000  #: The default samplerate in Hz; used by all methods if on samplerate argument is provided.


def set_default_samplerate(samplerate):
    global _default_samplerate
    _default_samplerate = samplerate


class Signal:
    """ Base class for Signal data (from which the Sound and Filter class inherit).
    Provides arithmetic operations, slicing, and conversion between samples and times.
    Arguments:
        data (numpy.ndarray | slab.Signal | list): samples of the sound. If it is an array, the first dimension
            should represent the number of samples and the second one the number of channels. If it's an object,
            it must have a .data attribute containing an array. If it's a list, the elements can be arrays or objects.
            The output will be a multi-channel sound with each channel corresponding to an element of the list.
        samplerate (int | None): the samplerate of the sound. If None, use the default samplerate.
    Attributes:
        .duration: duration of the sound in seconds
        .n_samples: duration of the sound in samples
        .n_channels: number of channels in the sound
        .times: list with the time point of each sample
    Examples:
        import slab, numpy
        sig = slab.Signal(numpy.ones([10,2]),samplerate=10)  # create a sound
        sig[:5] = 0  # set the first 5 samples to 0
        sig[:,1]  # select the data from the second channel
        sig2 = sig * 2  # multiply each sample by 2
        sig_inv = -sig  # invert the phase """
    # instance properties
    n_samples = property(fget=lambda self: self.data.shape[0],
                         doc='The number of samples in the Signal.')
    duration = property(fget=lambda self: self.data.shape[0] / self.samplerate,
                        doc='The length of the Signal in seconds.')
    times = property(fget=lambda self: numpy.arange(self.data.shape[0], dtype=float) / self.samplerate,
                     doc='An array of times (in seconds) corresponding to each sample.')
    n_channels = property(fget=lambda self: self.data.shape[1],
                          doc='The number of channels in the Signal.')

    # __methods (class creation, printing, and slice functionality)
    def __init__(self, data, samplerate=None):
<<<<<<< HEAD
=======
        if samplerate is None:
            samplerate = _default_samplerate
        self.samplerate = samplerate
>>>>>>> 8890fa4e
        if isinstance(data, numpy.ndarray):
            self.data = numpy.array(data, dtype='float')
        elif isinstance(data, (list, tuple)):
            kwds = {}
            if samplerate is not None:
                kwds['samplerate'] = samplerate
            channels = tuple(Signal(c, **kwds) for c in data)
            self.data = numpy.hstack(channels)
            self.samplerate = channels[0].samplerate
        # any object with data and samplerate attributes can be recast as Signal
        elif hasattr(data, 'data') and hasattr(data, 'samplerate'):
            self.data = data.data
            self.samplerate = data.samplerate
            if samplerate is not None:
                warnings.warn('First argument has a samplerate property. Ignoring given samplerate.')
        else:
            raise TypeError('Cannot initialise Signal with data of class ' + str(data.__class__))
        if len(self.data.shape) == 1:
            self.data.shape = (len(self.data), 1)
        elif self.data.shape[1] > self.data.shape[0]:
            if not len(data) == 0:  # dont transpose if data is an empty array
                self.data = self.data.T
        if not hasattr(self, 'samplerate'):  # if samplerate has not been set, use default
            if samplerate is None:
                self.samplerate = _default_samplerate
            else:
                self.samplerate = samplerate

    def __repr__(self):
        return f'{type(self)} (\n{repr(self.data)}\n{repr(self.samplerate)})'

    def __str__(self):
        return f'{type(self)} duration {self.duration}, samples {self.n_samples}, channels {self.n_channels},' \
               f'samplerate {self.samplerate}'

    def __getitem__(self, key):
        return self.data.__getitem__(key)

    def __setitem__(self, key, value):
        return self.data.__setitem__(key, value)

    # arithmetic operators
    def __add__(self, other):
        new = copy.deepcopy(self)
        if isinstance(other, type(self)):
            new.data = self.data + other.data
        else:
            new.data = self.data + other
        return new
    __radd__ = __add__

    def __sub__(self, other):
        new = copy.deepcopy(self)
        if isinstance(other, type(self)):
            new.data = self.data - other.data
        else:
            new.data = self.data - other
        return new
    __rsub__ = __sub__

    def __mul__(self, other):
        new = copy.deepcopy(self)
        if isinstance(other, type(self)):
            new.data = self.data * other.data
        else:
            new.data = self.data * other
        return new
    __rmul__ = __mul__

    def __truediv__(self, other):
        new = copy.deepcopy(self)
        if isinstance(other, type(self)):
            new.data = self.data / other.data
        else:
            new.data = self.data / other
        return new
    __rtruediv__ = __truediv__

    def __pow__(self, other):
        new = copy.deepcopy(self)
        new.data = self.data ** other
        return new

    def __neg__(self):
        new = copy.deepcopy(self)
        new.data = self.data*-1
        return new

    def __len__(self):
        return self.n_samples

    # static methods (belong to the class, but can be called without creating an instance)
    @staticmethod
    def in_samples(ctime, samplerate):
        """ Converts time values in seconds to samples. This is used to enable input in either samples (integers) or
        seconds (floating point numbers) in the class.
        Arguments:
            ctime (int | float | numpy | ndarray): the time(s) to convert to samples.
            samplerate (int): the samplerate of the sound.
        Returns:
             (int | numpy.ndarray): the time(s) in samples. """
        out = None
        if isinstance(ctime, (int, numpy.int64)):  # single int is treated as samples
            out = ctime
        elif isinstance(ctime, (float, numpy.float64)):
            out = int(numpy.rint(ctime * samplerate))
        elif isinstance(ctime, numpy.ndarray):
            if isinstance(ctime[0], numpy.int64):
                out = ctime
            elif isinstance(ctime[0], numpy.float64):
                out = numpy.int64(numpy.rint(ctime * samplerate))
            else:
                ValueError('Unsupported type in numpy.ndarray (must be int64 of float 64)')
        elif isinstance(ctime, (list, tuple)):  # convert one by one
            out = numpy.empty_like(ctime)
            for i, c in enumerate(ctime):
                out[i] = numpy.int64(Signal.in_samples(c, samplerate))
        else:
            ValueError(
                'Unsupported type for ctime (must be int, float, numpy.ndarray of ints or floats, list or tuple)!')
        return out

    @staticmethod
    def set_default_samplerate(samplerate):
        """ Sets the global default samplerate for Signal objects, by default 8000 Hz. """
        global _default_samplerate
        _default_samplerate = samplerate
        return _default_samplerate

    # instance methods (belong to instances created from the class)
    def channel(self, n):
        """ Get a single data channel.
        Arguments:
            n (int): channel index
        Returns:
            (slab.Signal): a new instance of the class that contains the selected channel as data.
        """
        new = copy.deepcopy(self)
        new.data = self.data[:, n]
        new.data.shape = (len(new.data), 1)
        return new

    def channels(self):
        """ Returns generator that yields channel data as objects of the calling class. """
        return (self.channel(i) for i in range(self.n_channels))

    def resize(self, duration):
        """ Change the duration by padding with zeros or cutting the data.
        Arguments:
            duration (float | int): new duration of the sound in seconds (given a float) or in samples (given an int).
        Returns:
            (slab.Signal): a new instance of the same class with the specified duration. """
        duration = Signal.in_samples(duration, self.samplerate)
        resized = copy.deepcopy(self)
        if duration == len(self.data):
            pass  # already correct size
        elif duration < len(self.data):  # cut the data
            resized.data = self.data[:duration, :]
        else:  # pad with zeros
            padding = numpy.zeros((duration - len(self.data), self.n_channels))
            resized.data = numpy.concatenate((self.data, padding))
        return resized

    def resample(self, samplerate):
        """ Resample the sound.
        Arguments:
            samplerate (int): the samplerate of the resampled sound.
        Returns:
            (slab.Signal): a new instance of the same class with the specified samplerate. """
        if scipy is False:
            raise ImportError('Resampling requires scipy.sound.')
        if self.samplerate == samplerate:
            return self
        else:
            out = copy.deepcopy(self)
            new_n_samples = int(numpy.rint(samplerate*self.duration))
            new_signal = numpy.zeros((new_n_samples, self.n_channels))
            for chan in range(self.n_channels):
                new_signal[:, chan] = scipy.signal.resample(
                    self.channel(chan), new_n_samples).flatten()
            out.data = new_signal
            out.samplerate = samplerate
            return out

    def envelope(self, apply_envelope=None, times=None, kind='gain'):
        """ Either apply an envelope to a sound or, if no `apply_envelope` was specified, compute the Hilbert envelope
        of the sound.
        Arguments:
            apply_envelope (None | numpy.ndarray): data to multiply with the sound. The envelope is linearly
                interpolated to be the same length as the sound. If None, compute the sound's Hilbert envelope
            times (None | numpy.ndarray | list): If None a vector linearly spaced from 0 to the duration of the sound
                is used. If time points (in seconds, clamped to the the sound duration) for the amplitude values
                in envelope are supplied, then the interpolation is piecewise linear between pairs of time and envelope
                 valued (must have same length).
            kind (str): determines the unit of the envelope value
        Returns:
            (slab.Signal): Either a copy of the instance with the specified envelope applied or the sound's
                Hilbert envelope. """
        if apply_envelope is None:  # get the signals envelope
            return self._get_envelope(kind)
        else:  # apply the envelope to the sound
            return self._apply_envelope(apply_envelope, times, kind)

    def _get_envelope(self, kind):
        if scipy is False:
            raise ImportError('Calculating envelopes requires scipy.sound.')
        else:
            envs = numpy.abs(scipy.signal.hilbert(self.data, axis=0))
            # 50Hz lowpass filter to remove fine-structure
            filt = scipy.signal.firwin(1000, 50, pass_zero=True, fs=self.samplerate)
            envs = scipy.signal.filtfilt(filt, [1], envs, axis=0)
            envs[envs <= 0] = numpy.finfo(float).eps  # remove negative values and zeroes
            if kind == 'dB':
                envs = 20 * numpy.log10(envs)  # convert amplitude to dB
            elif not kind == 'gain':
                raise ValueError('Kind must be either "gain" or "dB"!')
            return Signal(envs, samplerate=self.samplerate)

    def _apply_envelope(self, envelope, times, kind):
        new = copy.deepcopy(self)
        if times is None:
            times = numpy.linspace(0, 1, len(envelope)) * self.duration
        else:  # times vector was supplied
            if len(times) != len(envelope):
                raise ValueError('Envelope and times need to be of equal length!')
            times = numpy.array(times)
            times[times > self.duration] = self.duration  # clamp between 0 and sound duration
            times[times < 0] = 0
        # get an envelope value for each sample time
        envelope = numpy.interp(self.times, times, numpy.array(envelope))
        if kind == 'dB':
            envelope = 10**(envelope/20.)  # convert dB to gain factors
        new.data *= envelope[:, numpy.newaxis]  # multiply
        return new

    def delay(self, duration=1, channel=0, filter_length=2048):
        """ Add a delay to one channel.
        Arguments:
            duration (int | float | array-like): duration of the delay in seconds (given a float) or samples (given
                an int). Given an array with the same length as the sound, each sample is delayed by the
                corresponding number of seconds. This option is used by in `slab.Binaural.itd_ramp`.
            channel (int): The index of the channel to add the delay to
            filter_length (int): Must be and even number. determines the accuracy of the reconstruction when
                using fractional sample delays. Defaults to 2048, or the sound length for shorter signals.
        """
        new = copy.deepcopy(self)
        if channel >= self.n_channels:
            raise ValueError('Channel must be smaller than number of channels in sound!')
        if filter_length % 2:
            raise ValueError('Filter_length must be even!')
        if self.n_samples < filter_length:  # reduce the filter_length to the sound length of short signals
            filter_length = self.n_samples - 1 if self.n_samples % 2 else self.n_samples  # make even
        center_tap = int(filter_length / 2)
        t = numpy.array(range(filter_length))
        if isinstance(duration, (int, float, numpy.int64, numpy.float64)):  # just a constant delay
            duration = Signal.in_samples(duration, self.samplerate)
            if duration > self.n_samples:
                raise ValueError("Duration of the delay cant be greater longer then the sound!")
            x = t - duration + 1
            window = 0.54 - 0.46 * numpy.cos(2 * numpy.pi * (x+0.5) /
                                             filter_length)  # Hamming window
            if numpy.abs(duration) < 1e-10:
                tap_weight = numpy.zeros_like(t)
                tap_weight[center_tap] = 1
            else:
                tap_weight = window * numpy.sinc(x-center_tap)
            new.data[:, channel] = numpy.convolve(self.data[:, channel], tap_weight, mode='same')
        else:  # dynamic delay
            if len(duration) != self.n_samples:
                ValueError('Duration shorter or longer than sound!')
            duration *= self.samplerate  # assuming vector in seconds, convert to samples
            padding = numpy.zeros(center_tap)
            # for zero-padded convolution (potential edge artifacts!)
            sig = numpy.concatenate((padding, new.channel(channel), padding), axis=None)
            for i, current_delay in enumerate(duration):
                x = t-current_delay
                window = 0.54 - 0.46 * numpy.cos(2 * numpy.pi *
                                                 (x+0.5) / filter_length)  # Hamming window
                if numpy.abs(current_delay) < 1e-10:
                    tap_weight = numpy.zeros_like(t)
                    tap_weight[center_tap] = 1
                else:
                    tap_weight = window * numpy.sinc(x-center_tap)
                    sig_portion = sig[i:i+filter_length]
                    # sig_portion and tap_weight have the same length, so the valid part of the convolution is just
                    # one sample, which gets written into the sound at the current index
                    new.data[i, channel] = numpy.convolve(sig_portion, tap_weight, mode='valid')
        return new<|MERGE_RESOLUTION|>--- conflicted
+++ resolved
@@ -47,12 +47,6 @@
 
     # __methods (class creation, printing, and slice functionality)
     def __init__(self, data, samplerate=None):
-<<<<<<< HEAD
-=======
-        if samplerate is None:
-            samplerate = _default_samplerate
-        self.samplerate = samplerate
->>>>>>> 8890fa4e
         if isinstance(data, numpy.ndarray):
             self.data = numpy.array(data, dtype='float')
         elif isinstance(data, (list, tuple)):
