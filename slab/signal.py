import copy
import warnings
import numpy
try:
    import matplotlib
    import matplotlib.pyplot as plt
except ImportError:
    matplotlib, plt = False, False
try:
    import scipy.signal
except ImportError:
    scipy = False

_default_samplerate = 8000  # default samplerate in Hz; used by all methods if on samplerate argument is provided.

def set_default_samplerate(samplerate):
    global _default_samplerate
    _default_samplerate = samplerate


class Signal:
    """
    Base class for Signal data (from which the Sound and Filter class inherit).
    Provides arithmetic operations, slicing, and conversion between samples and times.

    Arguments:
        data (numpy.ndarray | slab.Signal | list): samples of the sound. If it is an array, the first dimension
            should represent the number of samples and the second one the number of channels. If it's an object,
            it must have a .data attribute containing an array. If it's a list, the elements can be arrays or objects.
            The output will be a multi-channel sound with each channel corresponding to an element of the list.
        samplerate (int | None): the samplerate of the sound. If None, use the default samplerate.
    Attributes:
        .duration: duration of the sound in seconds
        .n_samples: duration of the sound in samples
        .n_channels: number of channels in the sound
        .times: list with the time point of each sample
    Examples::

        import slab, numpy
        sig = slab.Signal(numpy.ones([10,2]),samplerate=10)  # create a sound
        sig[:5] = 0  # set the first 5 samples to 0
        sig[:,1]  # select the data from the second channel
        sig2 = sig * 2  # multiply each sample by 2
        sig_inv = -sig  # invert the phase
    """
    # instance properties
    n_samples = property(fget=lambda self: self.data.shape[0],
                         doc='The number of samples in the Signal.')
    duration = property(fget=lambda self: self.data.shape[0] / self.samplerate,
                        doc='The length of the Signal in seconds.')
    times = property(fget=lambda self: numpy.arange(self.data.shape[0], dtype=float) / self.samplerate,
                     doc='An array of times (in seconds) corresponding to each sample.')
    n_channels = property(fget=lambda self: self.data.shape[1],
                          doc='The number of channels in the Signal.')

    # __methods (class creation, printing, and slice functionality)
    def __init__(self, data, samplerate=None):
        if hasattr(data, 'samplerate') and samplerate is not None:
            warnings.warn('First argument has a samplerate property. Ignoring given samplerate.')
        if isinstance(data, numpy.ndarray):
            self.data = numpy.array(data, dtype='float')
        elif isinstance(data, (list, tuple)):
            if all([hasattr(c, 'data') and hasattr(c, 'samplerate') for c in data]):  # all slab objects
                if not all(c.samplerate == data[0].samplerate for c in data):
                    raise ValueError('All elements of list must have the same samplerate!')
                if not all(c.n_samples == data[0].n_samples for c in data):
                    raise ValueError('All elements of list must have the same number of samples!')
                channel_data = [c.data for c in data]  # all clear, now get channel arrays
                self.data = numpy.hstack(channel_data)
                self.samplerate = data[0].samplerate
            elif all([isinstance(c, numpy.ndarray) for c in data]):
                channel_data = tuple(Signal(c, samplerate=samplerate) for c in data)
                self.data = numpy.hstack(channel_data)
        # any object with data and samplerate attributes can be recast as Signal
        elif hasattr(data, 'data') and hasattr(data, 'samplerate'):
            self.data = data.data
            self.samplerate = data.samplerate
        else:
            raise TypeError('Cannot initialise Signal with data of class ' + str(data.__class__))
        if len(self.data.shape) == 1:
            self.data.shape = (len(self.data), 1)
        elif self.data.shape[1] > self.data.shape[0]:
            if not len(data) == 0:  # dont transpose if data is an empty array
                self.data = self.data.T
        if not hasattr(self, 'samplerate'):  # if samplerate has not been set, use default
            if samplerate is None:
                self.samplerate = _default_samplerate
            else:
                self.samplerate = samplerate

    def __repr__(self):
        return f'{type(self)} (\n{repr(self.data)}\n{repr(self.samplerate)})'

    def __str__(self):
        return f'{type(self)} duration {self.duration}, samples {self.n_samples}, channels {self.n_channels},' \
               f'samplerate {self.samplerate}'

    def _repr_html_(self):
        'HTML image representation for Jupyter notebook support'
        elipses = '\u2026'
        class_name = str(type(self))[8:-2]
        html = [f'<h4>{class_name} with samplerate = {self.samplerate}</h4>']
        html += ['<table><tr><th>#</th>']
        samps, chans = self.data.shape
        html += (f'<th>channel {j}</th>' for j in range(chans))
        if samps > 7:
            rows = [0, 1, 2, -1, samps-3, samps-2, samps-1]  # -1 will output '...'
        else:
            rows = range(samps)
        for i in rows:
            html.append(f'<tr><th>{elipses if i == -1 else i}</th>')
            for j in range(chans):
                if i == -1:
                    html.append(f'<td>{elipses}</td>')
                else:
                    html.append(f'<td>{self.data[i, j]:.5f}</td>')
        html.append('</table>')
        return ''.join(html)

    def __getitem__(self, key):
        return self.data.__getitem__(key)

    def __setitem__(self, key, value):
        return self.data.__setitem__(key, value)

    # arithmetic operators
    def __add__(self, other):
        new = copy.deepcopy(self)
        if isinstance(other, type(self)):
            new.data = self.data + other.data
        else:
            new.data = self.data + other
        return new
    __radd__ = __add__

    def __sub__(self, other):
        new = copy.deepcopy(self)
        if isinstance(other, type(self)):
            new.data = self.data - other.data
        else:
            new.data = self.data - other
        return new
    __rsub__ = __sub__

    def __mul__(self, other):
        new = copy.deepcopy(self)
        if isinstance(other, type(self)):
            new.data = self.data * other.data
        else:
            new.data = self.data * other
        return new
    __rmul__ = __mul__

    def __truediv__(self, other):
        new = copy.deepcopy(self)
        if isinstance(other, type(self)):
            new.data = self.data / other.data
        else:
            new.data = self.data / other
        return new
    __rtruediv__ = __truediv__

    def __pow__(self, other):
        new = copy.deepcopy(self)
        new.data = self.data ** other
        return new

    def __neg__(self):
        new = copy.deepcopy(self)
        new.data = self.data*-1
        return new

    def __len__(self):
        return self.n_samples

    # static methods (belong to the class, but can be called without creating an instance)
    @staticmethod
    def in_samples(ctime, samplerate):
        """
        Converts time values in seconds to samples. This is used to enable input in either samples (integers) or
        seconds (floating point numbers) in the class.

        Arguments:
            ctime (int | float | numpy | ndarray): the time(s) to convert to samples.
            samplerate (int): the samplerate of the sound.
        Returns:
             (int | numpy.ndarray): the time(s) in samples.
        """
        out = None
        if isinstance(ctime, (int, numpy.int64)):  # single int is treated as samples
            out = ctime
        elif isinstance(ctime, (float, numpy.float64)):
            out = int(numpy.rint(ctime * samplerate))
        elif isinstance(ctime, numpy.ndarray):
            if isinstance(ctime[0], numpy.int64):
                out = ctime
            elif isinstance(ctime[0], numpy.float64):
                out = numpy.int64(numpy.rint(ctime * samplerate))
            else:
                ValueError('Unsupported type in numpy.ndarray (must be int64 of float 64)')
        elif isinstance(ctime, (list, tuple)):  # convert one by one
            out = numpy.empty_like(ctime)
            for i, c in enumerate(ctime):
                out[i] = numpy.int64(Signal.in_samples(c, samplerate))
        else:
            ValueError(
                'Unsupported type for ctime (must be int, float, numpy.ndarray of ints or floats, list or tuple)!')
        return out

    @staticmethod
    def set_default_samplerate(samplerate):
        """ Sets the global default samplerate for Signal objects, by default 8000 Hz. """
        global _default_samplerate
        _default_samplerate = samplerate
        return _default_samplerate

    # instance methods (belong to instances created from the class)
    def channel(self, n):
        """
        Get a single data channel.

        Arguments:
            n (int): channel index
        Returns:
            (slab.Signal): a new instance of the class that contains the selected channel as data.
        """
        new = copy.deepcopy(self)
        new.data = self.data[:, n]
        new.data.shape = (len(new.data), 1)
        return new

    def channels(self):
        """ Returns generator that yields channel data as objects of the calling class. """
        return (self.channel(i) for i in range(self.n_channels))

    def resize(self, duration):
        """
        Change the duration by padding with zeros or cutting the data.

        Arguments:
            duration (float | int): new duration of the sound in seconds (given a float) or in samples (given an int).
        Returns:
            (slab.Signal): a new instance of the same class with the specified duration.
        """
        duration = Signal.in_samples(duration, self.samplerate)
        resized = copy.deepcopy(self)
        if duration == len(self.data):
            pass  # already correct size
        elif duration < len(self.data):  # cut the data
            resized.data = self.data[:duration, :]
        else:  # pad with zeros
            padding = numpy.zeros((duration - len(self.data), self.n_channels))
            resized.data = numpy.concatenate((self.data, padding))
        return resized

    def trim(self, start=0, stop=None):
        """ Trim the signal by returning the section between `start` and `stop`.
        Arguments:
            start (float | int): start of the section in seconds (given a float) or in samples (given an int).
            stop (float | int): end of the section in seconds (given a float) or in samples (given an int).
        Returns:
            (slab.Signal): a new instance of the same class with the specified duration. """
        start = Signal.in_samples(start, self.samplerate)
        if stop is None:
            stop = self.n_samples - 1
        else:
            stop = Signal.in_samples(stop, self.samplerate)
        if stop >= self.n_samples:
            stop = self.n_samples - 1
        if start < 0:
            start = 0
        if start >= stop:
            raise ValueError('Start must precede stop.')
        trimmed = copy.deepcopy(self)
        trimmed.data = self.data[start:stop, :]
        return trimmed

    def resample(self, samplerate):
        """
        Resample the sound.

        Arguments:
            samplerate (int): the samplerate of the resampled sound.
        Returns:
            (slab.Signal): a new instance of the same class with the specified samplerate.
        """
        if scipy is False:
            raise ImportError('Resampling requires scipy.sound.')
        if self.samplerate == samplerate:
            return self
        out = copy.deepcopy(self)
        new_n_samples = int(numpy.rint(samplerate*self.duration))
        new_signal = numpy.zeros((new_n_samples, self.n_channels))
        for chan in range(self.n_channels):
            new_signal[:, chan] = scipy.signal.resample(
                self.channel(chan), new_n_samples).flatten()
        out.data = new_signal
        out.samplerate = samplerate
        return out

    def envelope(self, apply_envelope=None, times=None, kind='gain'):
        """
        Either apply an envelope to a sound or, if no `apply_envelope` was specified, compute the Hilbert envelope
        of the sound.

        Arguments:
            apply_envelope (None | numpy.ndarray): data to multiply with the sound. The envelope is linearly
                interpolated to be the same length as the sound. If None, compute the sound's Hilbert envelope
            times (None | numpy.ndarray | list): If None a vector linearly spaced from 0 to the duration of the sound
                is used. If time points (in seconds, clamped to the the sound duration) for the amplitude values
                in envelope are supplied, then the interpolation is piecewise linear between pairs of time and envelope
                valued (must have same length).
            kind (str): determines the unit of the envelope value
        Returns:
            (slab.Signal): Either a copy of the instance with the specified envelope applied or the sound's
                Hilbert envelope.
        """
        if apply_envelope is None:  # get the signals envelope
            return self._get_envelope(kind)
        else:  # apply the envelope to the sound
            return self._apply_envelope(apply_envelope, times, kind)

    def _get_envelope(self, kind):
        if scipy is False:
            raise ImportError('Calculating envelopes requires scipy.sound.')
        else:
            envs = numpy.abs(scipy.signal.hilbert(self.data, axis=0))
            # 50Hz lowpass filter to remove fine-structure
            filt = scipy.signal.firwin(1000, 50, pass_zero=True, fs=self.samplerate)
            envs = scipy.signal.filtfilt(filt, [1], envs, axis=0)
            envs[envs <= 0] = numpy.finfo(float).eps  # remove negative values and zeroes
            if kind == 'dB':
                envs = 20 * numpy.log10(envs)  # convert amplitude to dB
            elif not kind == 'gain':
                raise ValueError('Kind must be either "gain" or "dB"!')
            return Signal(envs, samplerate=self.samplerate)

    def _apply_envelope(self, envelope, times, kind):
        new = copy.deepcopy(self)
        if times is None:
            times = numpy.linspace(0, 1, len(envelope)) * self.duration
        else:  # times vector was supplied
            if len(times) != len(envelope):
                raise ValueError('Envelope and times need to be of equal length!')
            times = numpy.array(times)
            times[times > self.duration] = self.duration  # clamp between 0 and sound duration
            times[times < 0] = 0
        # get an envelope value for each sample time
        envelope = numpy.interp(self.times, times, numpy.array(envelope))
        if kind == 'dB':
            envelope = 10**(envelope/20.)  # convert dB to gain factors
        new.data *= envelope[:, numpy.newaxis]  # multiply
        return new

    def delay(self, duration=1, channel=0, filter_length=2048):
        """
        Add a delay to one channel.

        Arguments:
            duration (int | float | array-like): duration of the delay in seconds (given a float) or samples (given
                an int). Given an array with the same length as the sound, each sample is delayed by the
                corresponding number of seconds. This option is used by in `slab.Binaural.itd_ramp`.
            channel (int): The index of the channel to add the delay to
            filter_length (int): Must be and even number. determines the accuracy of the reconstruction when
                using fractional sample delays. Defaults to 2048, or the sound length for shorter signals.
        Returns:
            (slab.Signal): a copy of the instance with the specified delay.
        """
        new = copy.deepcopy(self)
        if channel >= self.n_channels:
            raise ValueError('Channel must be smaller than number of channels in sound!')
        if filter_length % 2:
            raise ValueError('Filter_length must be even!')
        if self.n_samples < filter_length:  # reduce the filter_length to the sound length of short signals
            filter_length = self.n_samples - 1 if self.n_samples % 2 else self.n_samples  # make even
        center_tap = int(filter_length / 2)
        t = numpy.array(range(filter_length))
        if isinstance(duration, (int, float, numpy.int64, numpy.float64)):  # just a constant delay
            duration = Signal.in_samples(duration, self.samplerate)
            if duration > self.n_samples:
                raise ValueError("Duration of the delay cant be greater longer then the sound!")
            x = t - duration + 1
            window = 0.54 - 0.46 * numpy.cos(2 * numpy.pi * (x+0.5) /
                                             filter_length)  # Hamming window
            if numpy.abs(duration) < 1e-10:
                tap_weight = numpy.zeros_like(t)
                tap_weight[center_tap] = 1
            else:
                tap_weight = window * numpy.sinc(x-center_tap)
            new.data[:, channel] = numpy.convolve(self.data[:, channel], tap_weight, mode='same')
        else:  # dynamic delay
            if len(duration) != self.n_samples:
                ValueError('Duration shorter or longer than sound!')
            duration *= self.samplerate  # assuming vector in seconds, convert to samples
            padding = numpy.zeros(center_tap)
            # for zero-padded convolution (potential edge artifacts!)
            sig = numpy.concatenate((padding, new.channel(channel), padding), axis=None)
            for i, current_delay in enumerate(duration):
                x = t-current_delay
                window = 0.54 - 0.46 * numpy.cos(2 * numpy.pi *
                                                 (x+0.5) / filter_length)  # Hamming window
                if numpy.abs(current_delay) < 1e-10:
                    tap_weight = numpy.zeros_like(t)
                    tap_weight[center_tap] = 1
                else:
                    tap_weight = window * numpy.sinc(x-center_tap)
                    sig_portion = sig[i:i+filter_length]
                    # sig_portion and tap_weight have the same length, so the valid part of the convolution is just
                    # one sample, which gets written into the sound at the current index
                    new.data[i, channel] = numpy.convolve(sig_portion, tap_weight, mode='valid')
        return new

    def plot_samples(self, show=True, axis=None):
        """
        Stem plot of the samples of the signal.

        Arguments:
            show (bool): whether to show the plot right after drawing.
            axis (matplotlib.axes.Axes | None): axis to plot to. If None create a new plot.
        """
        if matplotlib is False:
            raise ImportError('Plotting signals requires matplotlib.')
        if axis is None:
            _, axis = plt.subplots()
        if self.n_channels == 1:
            axis.stem(self.channel(0))
        else:
            for i in range(self.n_channels):
<<<<<<< HEAD
                axis.stem(self.channel(i), label=f'channel {i}')
=======
                axis.stem(self.channel(i), label=f'channel {i}', color=f'C{i}')
>>>>>>> 10bf2247
            plt.legend()
        axis.set(title='Samples', xlabel='Number', ylabel='Value')
        if show:
            plt.show()<|MERGE_RESOLUTION|>--- conflicted
+++ resolved
@@ -426,11 +426,7 @@
             axis.stem(self.channel(0))
         else:
             for i in range(self.n_channels):
-<<<<<<< HEAD
-                axis.stem(self.channel(i), label=f'channel {i}')
-=======
                 axis.stem(self.channel(i), label=f'channel {i}', color=f'C{i}')
->>>>>>> 10bf2247
             plt.legend()
         axis.set(title='Samples', xlabel='Number', ylabel='Value')
         if show:
