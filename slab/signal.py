import copy
import warnings
import numpy
try:
    import scipy.signal
except ImportError:
    scipy = False

_default_samplerate = 8000  #: The default samplerate in Hz; used by all methods if on samplerate argument is provided.


def set_default_samplerate(samplerate):
    global _default_samplerate
    _default_samplerate = samplerate


class Signal:
    """ Base class for Signal data (from which the Sound and Filter class inherit).
    Provides arithmetic operations, slicing, and conversion between samples and times.
    Arguments:
        data (numpy.ndarray | slab.Signal | list): samples of the sound. If it is an array, the first dimension
            should represent the number of samples and the second one the number of channels. If it's an object,
            it must have a .data attribute containing an array. If it's a list, the elements can be arrays or objects.
            The output will be a multi-channel sound with each channel corresponding to an element of the list.
        samplerate (int | None): the samplerate of the sound. If None, use the default samplerate.
    Attributes:
        .duration: duration of the sound in seconds
        .n_samples: duration of the sound in samples
        .n_channels: number of channels in the sound
        .times: list with the time point of each sample
    Examples:
        import slab, numpy
        sig = slab.Signal(numpy.ones([10,2]),samplerate=10)  # create a sound
        sig[:5] = 0  # set the first 5 samples to 0
        sig[:,1]  # select the data from the second channel
        sig2 = sig * 2  # multiply each sample by 2
        sig_inv = -sig  # invert the phase """
    # instance properties
    n_samples = property(fget=lambda self: self.data.shape[0],
                         doc='The number of samples in the Signal.')
    duration = property(fget=lambda self: self.data.shape[0] / self.samplerate,
                        doc='The length of the Signal in seconds.')
    times = property(fget=lambda self: numpy.arange(self.data.shape[0], dtype=float) / self.samplerate,
                     doc='An array of times (in seconds) corresponding to each sample.')
    n_channels = property(fget=lambda self: self.data.shape[1],
                          doc='The number of channels in the Signal.')

    # __methods (class creation, printing, and slice functionality)
    def __init__(self, data, samplerate=None):
<<<<<<< HEAD
=======
        if hasattr(data, 'samplerate') and samplerate is not None:
            warnings.warn('First argument has a samplerate property. Ignoring given samplerate.')
        if samplerate is None:
            samplerate = _default_samplerate
        self.samplerate = samplerate
>>>>>>> 92022717
        if isinstance(data, numpy.ndarray):
            self.data = numpy.array(data, dtype='float')
        elif isinstance(data, (list, tuple)):
            kwds = {}
            if samplerate is not None:
                kwds['samplerate'] = samplerate
            channels = tuple(Signal(c, **kwds) for c in data)
            self.data = numpy.hstack(channels)
            self.samplerate = channels[0].samplerate
        # any object with data and samplerate attributes can be recast as Signal
        elif hasattr(data, 'data') and hasattr(data, 'samplerate'):
            self.data = data.data
            self.samplerate = data.samplerate
        else:
            raise TypeError('Cannot initialise Signal with data of class ' + str(data.__class__))
        if len(self.data.shape) == 1:
            self.data.shape = (len(self.data), 1)
        elif self.data.shape[1] > self.data.shape[0]:
            if not len(data) == 0:  # dont transpose if data is an empty array
                self.data = self.data.T
        if not hasattr(self, 'samplerate'):  # if samplerate has not been set, use default
            if samplerate is None:
                self.samplerate = _default_samplerate
            else:
                self.samplerate = samplerate

    def __repr__(self):
        return f'{type(self)} (\n{repr(self.data)}\n{repr(self.samplerate)})'

    def __str__(self):
        return f'{type(self)} duration {self.duration}, samples {self.n_samples}, channels {self.n_channels},' \
               f'samplerate {self.samplerate}'

    def __getitem__(self, key):
        return self.data.__getitem__(key)

    def __setitem__(self, key, value):
        return self.data.__setitem__(key, value)

    # arithmetic operators
    def __add__(self, other):
        new = copy.deepcopy(self)
        if isinstance(other, type(self)):
            new.data = self.data + other.data
        else:
            new.data = self.data + other
        return new
    __radd__ = __add__

    def __sub__(self, other):
        new = copy.deepcopy(self)
        if isinstance(other, type(self)):
            new.data = self.data - other.data
        else:
            new.data = self.data - other
        return new
    __rsub__ = __sub__

    def __mul__(self, other):
        new = copy.deepcopy(self)
        if isinstance(other, type(self)):
            new.data = self.data * other.data
        else:
            new.data = self.data * other
        return new
    __rmul__ = __mul__

    def __truediv__(self, other):
        new = copy.deepcopy(self)
        if isinstance(other, type(self)):
            new.data = self.data / other.data
        else:
            new.data = self.data / other
        return new
    __rtruediv__ = __truediv__

    def __pow__(self, other):
        new = copy.deepcopy(self)
        new.data = self.data ** other
        return new

    def __neg__(self):
        new = copy.deepcopy(self)
        new.data = self.data*-1
        return new

    def __len__(self):
        return self.n_samples

    # static methods (belong to the class, but can be called without creating an instance)
    @staticmethod
    def in_samples(ctime, samplerate):
        """ Converts time values in seconds to samples. This is used to enable input in either samples (integers) or
        seconds (floating point numbers) in the class.
        Arguments:
            ctime (int | float | numpy | ndarray): the time(s) to convert to samples.
            samplerate (int): the samplerate of the sound.
        Returns:
             (int | numpy.ndarray): the time(s) in samples. """
        out = None
        if isinstance(ctime, (int, numpy.int64)):  # single int is treated as samples
            out = ctime
        elif isinstance(ctime, (float, numpy.float64)):
            out = int(numpy.rint(ctime * samplerate))
        elif isinstance(ctime, numpy.ndarray):
            if isinstance(ctime[0], numpy.int64):
                out = ctime
            elif isinstance(ctime[0], numpy.float64):
                out = numpy.int64(numpy.rint(ctime * samplerate))
            else:
                ValueError('Unsupported type in numpy.ndarray (must be int64 of float 64)')
        elif isinstance(ctime, (list, tuple)):  # convert one by one
            out = numpy.empty_like(ctime)
            for i, c in enumerate(ctime):
                out[i] = numpy.int64(Signal.in_samples(c, samplerate))
        else:
            ValueError(
                'Unsupported type for ctime (must be int, float, numpy.ndarray of ints or floats, list or tuple)!')
        return out

    @staticmethod
    def set_default_samplerate(samplerate):
        """ Sets the global default samplerate for Signal objects, by default 8000 Hz. """
        global _default_samplerate
        _default_samplerate = samplerate
        return _default_samplerate

    # instance methods (belong to instances created from the class)
    def channel(self, n):
        """ Get a single data channel.
        Arguments:
            n (int): channel index
        Returns:
            (slab.Signal): a new instance of the class that contains the selected channel as data.
        """
        new = copy.deepcopy(self)
        new.data = self.data[:, n]
        new.data.shape = (len(new.data), 1)
        return new

    def channels(self):
        """ Returns generator that yields channel data as objects of the calling class. """
        return (self.channel(i) for i in range(self.n_channels))

    def resize(self, duration):
        """ Change the duration by padding with zeros or cutting the data.
        Arguments:
            duration (float | int): new duration of the sound in seconds (given a float) or in samples (given an int).
        Returns:
            (slab.Signal): a new instance of the same class with the specified duration. """
        duration = Signal.in_samples(duration, self.samplerate)
        resized = copy.deepcopy(self)
        if duration == len(self.data):
            pass  # already correct size
        elif duration < len(self.data):  # cut the data
            resized.data = self.data[:duration, :]
        else:  # pad with zeros
            padding = numpy.zeros((duration - len(self.data), self.n_channels))
            resized.data = numpy.concatenate((self.data, padding))
        return resized

    def resample(self, samplerate):
        """ Resample the sound.
        Arguments:
            samplerate (int): the samplerate of the resampled sound.
        Returns:
            (slab.Signal): a new instance of the same class with the specified samplerate. """
        if scipy is False:
            raise ImportError('Resampling requires scipy.sound.')
        if self.samplerate == samplerate:
            return self
        out = copy.deepcopy(self)
        new_n_samples = int(numpy.rint(samplerate*self.duration))
        new_signal = numpy.zeros((new_n_samples, self.n_channels))
        for chan in range(self.n_channels):
            new_signal[:, chan] = scipy.signal.resample(
                self.channel(chan), new_n_samples).flatten()
        out.data = new_signal
        out.samplerate = samplerate
        return out

    def envelope(self, apply_envelope=None, times=None, kind='gain'):
        """ Either apply an envelope to a sound or, if no `apply_envelope` was specified, compute the Hilbert envelope
        of the sound.
        Arguments:
            apply_envelope (None | numpy.ndarray): data to multiply with the sound. The envelope is linearly
                interpolated to be the same length as the sound. If None, compute the sound's Hilbert envelope
            times (None | numpy.ndarray | list): If None a vector linearly spaced from 0 to the duration of the sound
                is used. If time points (in seconds, clamped to the the sound duration) for the amplitude values
                in envelope are supplied, then the interpolation is piecewise linear between pairs of time and envelope
                 valued (must have same length).
            kind (str): determines the unit of the envelope value
        Returns:
            (slab.Signal): Either a copy of the instance with the specified envelope applied or the sound's
                Hilbert envelope. """
        if apply_envelope is None:  # get the signals envelope
            return self._get_envelope(kind)
        else:  # apply the envelope to the sound
            return self._apply_envelope(apply_envelope, times, kind)

    def _get_envelope(self, kind):
        if scipy is False:
            raise ImportError('Calculating envelopes requires scipy.sound.')
        else:
            envs = numpy.abs(scipy.signal.hilbert(self.data, axis=0))
            # 50Hz lowpass filter to remove fine-structure
            filt = scipy.signal.firwin(1000, 50, pass_zero=True, fs=self.samplerate)
            envs = scipy.signal.filtfilt(filt, [1], envs, axis=0)
            envs[envs <= 0] = numpy.finfo(float).eps  # remove negative values and zeroes
            if kind == 'dB':
                envs = 20 * numpy.log10(envs)  # convert amplitude to dB
            elif not kind == 'gain':
                raise ValueError('Kind must be either "gain" or "dB"!')
            return Signal(envs, samplerate=self.samplerate)

    def _apply_envelope(self, envelope, times, kind):
        new = copy.deepcopy(self)
        if times is None:
            times = numpy.linspace(0, 1, len(envelope)) * self.duration
        else:  # times vector was supplied
            if len(times) != len(envelope):
                raise ValueError('Envelope and times need to be of equal length!')
            times = numpy.array(times)
            times[times > self.duration] = self.duration  # clamp between 0 and sound duration
            times[times < 0] = 0
        # get an envelope value for each sample time
        envelope = numpy.interp(self.times, times, numpy.array(envelope))
        if kind == 'dB':
            envelope = 10**(envelope/20.)  # convert dB to gain factors
        new.data *= envelope[:, numpy.newaxis]  # multiply
        return new

    def delay(self, duration=1, channel=0, filter_length=2048):
        """ Add a delay to one channel.
        Arguments:
            duration (int | float | array-like): duration of the delay in seconds (given a float) or samples (given
                an int). Given an array with the same length as the sound, each sample is delayed by the
                corresponding number of seconds. This option is used by in `slab.Binaural.itd_ramp`.
            channel (int): The index of the channel to add the delay to
            filter_length (int): Must be and even number. determines the accuracy of the reconstruction when
                using fractional sample delays. Defaults to 2048, or the sound length for shorter signals.
        """
        new = copy.deepcopy(self)
        if channel >= self.n_channels:
            raise ValueError('Channel must be smaller than number of channels in sound!')
        if filter_length % 2:
            raise ValueError('Filter_length must be even!')
        if self.n_samples < filter_length:  # reduce the filter_length to the sound length of short signals
            filter_length = self.n_samples - 1 if self.n_samples % 2 else self.n_samples  # make even
        center_tap = int(filter_length / 2)
        t = numpy.array(range(filter_length))
        if isinstance(duration, (int, float, numpy.int64, numpy.float64)):  # just a constant delay
            duration = Signal.in_samples(duration, self.samplerate)
            if duration > self.n_samples:
                raise ValueError("Duration of the delay cant be greater longer then the sound!")
            x = t - duration + 1
            window = 0.54 - 0.46 * numpy.cos(2 * numpy.pi * (x+0.5) /
                                             filter_length)  # Hamming window
            if numpy.abs(duration) < 1e-10:
                tap_weight = numpy.zeros_like(t)
                tap_weight[center_tap] = 1
            else:
                tap_weight = window * numpy.sinc(x-center_tap)
            new.data[:, channel] = numpy.convolve(self.data[:, channel], tap_weight, mode='same')
        else:  # dynamic delay
            if len(duration) != self.n_samples:
                ValueError('Duration shorter or longer than sound!')
            duration *= self.samplerate  # assuming vector in seconds, convert to samples
            padding = numpy.zeros(center_tap)
            # for zero-padded convolution (potential edge artifacts!)
            sig = numpy.concatenate((padding, new.channel(channel), padding), axis=None)
            for i, current_delay in enumerate(duration):
                x = t-current_delay
                window = 0.54 - 0.46 * numpy.cos(2 * numpy.pi *
                                                 (x+0.5) / filter_length)  # Hamming window
                if numpy.abs(current_delay) < 1e-10:
                    tap_weight = numpy.zeros_like(t)
                    tap_weight[center_tap] = 1
                else:
                    tap_weight = window * numpy.sinc(x-center_tap)
                    sig_portion = sig[i:i+filter_length]
                    # sig_portion and tap_weight have the same length, so the valid part of the convolution is just
                    # one sample, which gets written into the sound at the current index
                    new.data[i, channel] = numpy.convolve(sig_portion, tap_weight, mode='valid')
        return new<|MERGE_RESOLUTION|>--- conflicted
+++ resolved
@@ -47,14 +47,11 @@
 
     # __methods (class creation, printing, and slice functionality)
     def __init__(self, data, samplerate=None):
-<<<<<<< HEAD
-=======
         if hasattr(data, 'samplerate') and samplerate is not None:
             warnings.warn('First argument has a samplerate property. Ignoring given samplerate.')
         if samplerate is None:
             samplerate = _default_samplerate
         self.samplerate = samplerate
->>>>>>> 92022717
         if isinstance(data, numpy.ndarray):
             self.data = numpy.array(data, dtype='float')
         elif isinstance(data, (list, tuple)):
