--- conflicted
+++ resolved
@@ -92,7 +92,6 @@
         else:
             return self._apply_itd(duration)
 
-<<<<<<< HEAD
     def _get_itd(self, max_lag):
         max_lag = Sound.in_samples(max_lag, self.samplerate)
         xcorr = numpy.correlate(self.data[:, 0], self.data[:, 1], 'full')
@@ -102,39 +101,12 @@
         return lags[idx]
 
     def _apply_itd(self, duration):
-=======
-    def itd(self, duration=0.001, estimate=False):
-        '''
-        Applies an interaural time difference to a sound, or computes the present interaural time difference.
-        If `estimate` is False, returns a binaural sound object with one channel delayed with respect to the other
-        channel by `duration`, which can be the number of samples or a length of time in seconds. Negative durations
-        delay the right channel (virtual sound source moves to the left).
-        If `estimate` is True, computes the interaural time difference in samples between the left and right channel of
-        the sound up to a maximum difference given by the `duration` argument in seconds or samples. The temporal
-        resolution of the ITD calculation is 1/samplerate seconds.
-
-        >>> sig = Binaural.whitenoise()
-        >>> _ = sig.itd(0.001) # delay left channel by 1 ms
-        >>> lateral = sig.itd(-1) # delay right channel by 1 sample
-        >>> itd = lateral.itd(estimate=True) # returns -1
-        '''
-        duration = Sound.in_samples(duration, self.samplerate)
-        if estimate:
-            max_lag = Sound.in_samples(duration, self.samplerate)
-            xcorr = numpy.correlate(self.data[:,0], self.data[:,1], 'full')
-            lags = numpy.arange(-max_lag, max_lag + 1)
-            xcorr = xcorr[self.nsamples - 1 - max_lag:self.nsamples + max_lag]
-            idx = numpy.argmax(xcorr)
-            return lags[idx]
-        new = copy.deepcopy(self)  # new signal to return
->>>>>>> bffcbb89
         if duration == 0:
             return self  # nothing needs to be shifted
         if duration < 0:  # negative itds by convention shift to the left (i.e. delay right channel)
             channel = 1  # right
         else:
             channel = 0  # left
-<<<<<<< HEAD
         return self.delay(duration=abs(duration), channel=channel)
 
     def ild(self, dB=None):
@@ -157,27 +129,6 @@
 
     def _apply_ild(self, dB):
         new = copy.deepcopy(self)  # so that we can return a new sound
-=======
-        new.delay(duration=abs(duration), channel=channel)
-        return new
-
-    def ild(self, dB=0, estimate=False):
-        '''
-        Returns a sound object with one channel attenuated with respect to the other channel by dB. Negative dB values
-        attenuate the right channel (virtual sound source moves to the left). The mean intensity of the signal
-        is kept constant
-        If `estimate` is True, computes the interaural level difference in dB between the left and right channel
-        (equivalent to sound.left.level - sound.right.level).
-
-        >>> sig = Binaural.whitenoise()
-        >>> _ = sig.ild(3) # attenuate left channel by 3 dB
-        >>> _ = sig.ild(-3) # attenuate right channel by 3 dB
-        '''
-        if estimate:
-            ild = self.left.level - self.right.level
-            return ild
-        new = copy.deepcopy(self)  # so that we can return a new signal
->>>>>>> bffcbb89
         level = numpy.mean(self.level)
         new_levels = (level - dB/2, level + dB/2)
         new.level = new_levels
@@ -318,11 +269,6 @@
 
     @staticmethod
     def _make_level_spectrum_filter(hrtf=None):
-<<<<<<< HEAD
-        """ Generate a level spectrum from the horizontal recordings in a HRTF. The default
-        :meth:`slab.Filter.cos_filterbank` is used and the same filter bank has to be used when applying
-        the level spectrum to a sound. """
-=======
         '''
         Generate a level spectrum from the horizontal recordings in a :class:`slab.HRTF` file. The KEMAR HRTF is used
         by default. The computation might take a few seconds. For the KEMAR HRTF only, the computed level spectrum is
@@ -332,9 +278,7 @@
         The default :meth:`slab.Filter.cos_filterbank` is used and the same filter bank has to be used when applying
         the level spectrum to a sound.
         '''
->>>>>>> bffcbb89
         from slab import DATAPATH
-        save_standard = False
         if not hrtf:
             try:
                 ils = numpy.load(DATAPATH + 'KEMAR_interaural_level_spectrum.npy')
@@ -384,19 +328,12 @@
         azis = ils[0, 1:]  # get vector of azimuths in ils filter bank
         ils = ils[1:, 1:]  # get the level differences
         # interpolate levels at azimuth
-<<<<<<< HEAD
-        levels = [numpy.interp(azimuth, azis, ils[:, i]) for i in range(ils.shape[1])]
-        fbank = Filter.cos_filterbank(length=self.n_samples, samplerate=self.samplerate)
-        subbands_left = fbank.apply(self.left)
-        subbands_right = fbank.apply(self.right)
-=======
         levels = numpy.array([numpy.interp(azimuth, azis, ils[i, :]) for i in range(ils.shape[0])])
         # resample the signal to the rate of the HRTF from which the filter was computed:
         resampled = self.resample(samplerate=ils_samplerate)
         fbank = Filter.cos_filterbank(length=resampled.nsamples, samplerate=ils_samplerate)
         subbands_left = fbank.apply(resampled.left)
         subbands_right = fbank.apply(resampled.right)
->>>>>>> bffcbb89
         # change subband levels:
         subbands_left.level = subbands_left.level + levels / 2
         subbands_right.level = subbands_right.level - levels / 2
