--- conflicted
+++ resolved
@@ -238,15 +238,9 @@
         return itd
 
     @staticmethod
-<<<<<<< HEAD
-    def azimuth_to_ild(azimuth, frequency=2000, hrtf=None):
-        """
-        Get the interaural level difference corresponding to a sound source at a given azimuth.
-=======
     def azimuth_to_ild(azimuth, frequency=2000, ils=None):
         """
         Get the interaural level difference corresponding to a sound source at a given azimuth and frequency.
->>>>>>> a3185292
 
         Arguments:
             azimuth (int | float): The azimuth angle of the sound source, negative numbers refer to sources to the left.
@@ -260,21 +254,12 @@
 
             ild = slab.Binaural.azimuth_to_ild(-90) # ILD equivalent to 90 deg leftward source using KEMAR HRTF.
         """
-<<<<<<< HEAD
-        ils = Binaural._make_level_spectrum_filter(hrtf=hrtf)
-        freqs = ils[1:, 0]  # get vector of frequencies in ils filter bank
-        azis = ils[0, 1:]  # get vector of azimuths in ils filter bank
-        ils = ils[1:, 1:]  # the rest is the filter
-        levels = [numpy.interp(azimuth, azis, ils[i, :]) for i in range(ils.shape[0])]  # interpolate levels at azimuth
-        return numpy.interp(frequency, freqs, levels)*-1   # interpolate level difference at frequency
-=======
         if ils is None:
             ils = Binaural.make_interaural_level_spectrum()
         # interpolate levels at azimuth:
         level_diffs = ils['level_diffs']
         levels = [numpy.interp(azimuth, ils['azimuths'], level_diffs[i, :]) for i in range(level_diffs.shape[0])]
         return numpy.interp(frequency, ils['frequencies'], levels)*-1   # interpolate level difference at frequency
->>>>>>> a3185292
 
     def at_azimuth(self, azimuth=0):
         """
@@ -316,43 +301,21 @@
         return filtered_signal
 
     @staticmethod
-<<<<<<< HEAD
-    def _make_level_spectrum_filter(hrtf=None):
-=======
     def make_interaural_level_spectrum(hrtf=None):
->>>>>>> a3185292
         """
         Compute the frequency band specific interaural intensity differences for all sound source azimuth's in
         a head-related transfer function. For every azimuth in the hrtf, the respective transfer function is applied
         to a sound. This sound is then divided into frequency sub-bands. The interaural level spectrum is the level
         difference between right and left for each of these sub-bands for each azimuth.
-<<<<<<< HEAD
-=======
         Note that the computation may take a few minutes. When individual HRTFs are not avilable, the level spectrum of
         the KEMAR mannequin can be used and the level spectrum will in this case be cached in slab.datapath() and loaded
         when the method is called again (requires the h5py module).
->>>>>>> a3185292
 
         Arguments:
             hrtf (None | slab.HRTF): The head-related transfer function used to compute the level spectrum. If None,
                 use the recordings from the KEMAR mannequin. For the KEMAR, the level spectrum is saved to a file
                 and loaded, the next time this function is executed to save computation time.
         Returns:
-<<<<<<< HEAD
-            (numpy.ndarray): A two dimensional array where the size of the first dimension is given by the number of
-                sub-bands for which the level difference was computed plus one and the size of the second dimension is
-                given by the number of sound source azimuth's in the hrft plus one. The first element of the first row
-                is the sampling frequency and the other elements of the first row contain the azimuth of the respective
-                column. In the remaining rows, the first element is the frequency of the sub-band and the other elements
-                are the interaural level differences for each azimuth.
-        Examples::
-
-            ils = slab.Binaural.make_level_spectrum_filter()  # get the ils from the KEMAR recordings
-            ils[0, 0] # the sampling rate
-            ils[0, 1:] # the sound source azimuth's for which the level difference was calculated
-            ils[1:, 0]  # the sub-band frequencies
-            ils[5, :]  # the level difference for each azimuth in the 5th sub-band
-=======
             (dict): A dictionary with keys `samplerate`, `frequencies` [n], `azimuths` [m], and `level_diffs` [n x m],
                 where `frequencies` lists the centres of sub-bands for which the level difference was computed, and
                 `azimuths` lists the sound source azimuth's in the hrft. `level_diffs` is a matrix of the interaural
@@ -364,7 +327,6 @@
             ils['frequencies'] # the sub-band frequencies
             ils['azimuths']  # the sound source azimuth's for which the level difference was calculated
             ils['level_diffs'][5, :]  # the level difference for each azimuth in the 5th sub-band
->>>>>>> a3185292
         """
         if not hrtf:
             try:
@@ -410,15 +372,9 @@
                     f[key] = item
         return ils
 
-<<<<<<< HEAD
-    def interaural_level_spectrum(self, azimuth, level_spectrum_filter=None):
-        """
-        Apply a interaural level spectrum, corresponding to a sound sources azimuth, to a
-=======
     def interaural_level_spectrum(self, azimuth, ils=None):
         """
         Apply an interaural level spectrum, corresponding to a sound sources azimuth, to a
->>>>>>> a3185292
         binaural sound. The interaural level spectrum consists of frequency specific interaural level differences
         which are computed from a head related transfer function (see the _make_level_spectrum_filter method).
         The binaural sound is divided into frequency sub-bands and the levels of each sub-band are set according to
@@ -427,11 +383,7 @@
 
         Arguments:
             azimuth (int | float): azimuth for which the interaural level spectrum is calculated.
-<<<<<<< HEAD
-            level_spectrum_filter (None | numpy.ndarray): If None, the method _make_level_spectrum_filter is called
-=======
             ils (None | dict): If None, the method make_interaural_level_spectrum is called
->>>>>>> a3185292
                 which returns the interaural level spectrum of the KEMAR mannequin's head related transfer function.
                 Any array given for this argument should be generated with the _make_level_spectrum_filter as well.
         Returns:
@@ -441,22 +393,11 @@
             noise = Binaural.pinknoise(kind='diotic')
             noise.interaural_level_spectrum(azimuth=-45).play()
         """
-<<<<<<< HEAD
-        if not level_spectrum_filter:
-            ils = Binaural._make_level_spectrum_filter()
-        elif not isinstance(level_spectrum_filter, numpy.ndarray):
-            raise ValueError("level_spectrum_filter must be either None or an array which can be generated using the "
-                             "method make_spectrum_level_filter")
-        else:
-            ils = level_spectrum_filter
-        ils_samplerate = int(ils[0, 0])
-=======
         if ils is None:
             ils = Binaural.make_interaural_level_spectrum()
         elif not isinstance(ils, dict):
             raise ValueError("ils must be either None or a dictionary generated with _make_interaural_level_spectrum.")
         ils_samplerate = ils['samplerate']
->>>>>>> a3185292
         original_samplerate = self.samplerate
         azis = ils['azimuths']
         level_diffs = ils['level_diffs']
