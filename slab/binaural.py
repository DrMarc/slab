import copy
import numpy
from slab.sound import Sound
from slab.signal import Signal
from slab.filter import Filter
from slab.hrtf import HRTF


class Binaural(Sound):
    """
    Class for working with binaural sounds, including ITD and ILD manipulation. Binaural inherits all signal
    generation functions  from the Sound class, but returns binaural signals. Recasting an object of class sound or
    signal with 1 or 3+ channels calls Sound.copychannel to return a binaural sound with two channels identical
    to the first channel of the original signal.
    Arguments:
        data (slab.Signal | numpy.ndarray | list):
        samplerate (int)
    Attributes:
        .left: the first data channel, containing the sound for the left ear.
        .right: the second data channel, containing the sound for the right ear
        .data: the data-array of the Sound object which has the shape `n_samples` x `n_channels`.
        .n_channels: the number of channels in `data`. Must be 2 for a binaural sound.
        .n_samples: the number of samples in `data`. Equals `duration` * `samplerate`.
        .duration: the duration of the sound in seconds. Equals `n_samples` / `samplerate`.
    Properties:

    Examples:
    sig = Binaural.whitenoise()
    sig.n_channels
    Out: 2
    all(sig.left - sig.right)
    False
    """
    # instance properties
    def _set_left(self, other):
        if isinstance(other, Sound):
            self.data[:, 0] = other.data[:, 0]
        else:
            self.data[:, 0] = numpy.array(other)

    def _set_right(self, other):
        if isinstance(other, Sound):
            self.data[:, 1] = other.data[:, 0]
        else:
            self.data[:, 1] = numpy.array(other)

    left = property(fget=lambda self: self.channel(0), fset=_set_left,
                    doc='The left channel for a stereo sound.')
    right = property(fget=lambda self: self.channel(1), fset=_set_right,
                     doc='The right channel for a stereo sound.')

    def __init__(self, data, samplerate=None):
        if isinstance(data, (Sound, Signal)):
            if data.n_channels == 1:  # if there is only one channel, duplicate it.
                self.data = numpy.tile(data.data, 2)
            elif data.n_channels == 2:
                self.data = data.data
            else:
                raise ValueError("Data must have one or two channel!")
            self.samplerate = data.samplerate
        elif isinstance(data, (list, tuple)):
            if isinstance(data[0], (Sound, Signal)):
                if data[0].n_samples != data[1].n_samples:
                    raise ValueError('Sounds must have same number of samples!')
                if data[0].samplerate != data[1].samplerate:
                    raise ValueError('Sounds must have same samplerate!')
                super().__init__((data[0].data[:, 0], data[1].data[:, 0]), data[0].samplerate)
            else:
                super().__init__(data, samplerate)
        elif isinstance(data, str):
            super().__init__(data, samplerate)
            if self.n_channels == 1:
                self.data = numpy.tile(self.data, 2)  # duplicate channel if monaural file
        else:
            super().__init__(data, samplerate)
            if self.n_channels == 1:
                self.data = numpy.tile(self.data, 2)  # duplicate channel if monaural file
        if self.n_channels != 2:
            ValueError('Binaural sounds must have two channels!')

    def itd(self, duration=0.001, estimate=False):
        '''
        Applies an interaural time difference to a sound, or computes the present interaural time difference.
        If `estimate` is False, returns a binaural sound object with one channel delayed with respect to the other
        channel by `duration`, which can be the number of samples or a length of time in seconds. Negative durations
        delay the right channel (virtual sound source moves to the left).
        If `estimate` is True, compute the interaural time difference in samples between the left and right channels of
        the sounds up to a maximum difference given by the `duration` argument in seconds or samples. The temporal
        resolution of the ITD calculation is 1/samplerate seconds.

        >>> sig = Binaural.whitenoise()
        >>> _ = sig.itd(0.001) # delay left channel by 1 ms
        >>> lateral = sig.itd(-1) # delay right channel by 1 sample
        >>> itd = lateral.itd(estimate=True) # returns -1
        '''
        duration = Sound.in_samples(duration, self.samplerate)
        if estimate:
            max_lag = Sound.in_samples(duration, self.samplerate)
            xcorr = numpy.correlate(self.data[:,0], self.data[:,1], 'full')
            lags = numpy.arange(-max_lag, max_lag + 1)
            xcorr = xcorr[self.n_samples - 1 - max_lag:self.n_samples + max_lag]
            idx = numpy.argmax(xcorr)
            return lags[idx]
        new = copy.deepcopy(self)  # new signal to return
        if duration == 0:
            return new  # nothing needs to be shifted
        if duration < 0:  # negative itds by convention shift to the left (i.e. delay right channel)
            channel = 1  # right
        else:
            channel = 0  # left
        new.delay(duration=abs(duration), channel=channel)
        return new

<<<<<<< HEAD
    def calc_itd(self, duration=0.001):
        '''
        Compute the interaural time difference in samples between the left and right channels of the sounds up to a maximum
        difference given by the `duration` argument in seconds or samples. The temporal resolution of the ITD calculation
        is 1/samplerate seconds.
        '''
        max_lag = Sound.in_samples(duration, self.samplerate)
        xcorr = numpy.correlate(self.data[:,0], self.data[:,1], 'full')
        lags = numpy.arange(-max_lag, max_lag + 1)
        xcorr = xcorr[self.n_samples - 1 - max_lag:self.n_samples + max_lag]
        idx = numpy.argmax(xcorr)
        return lags[idx]

=======
>>>>>>> 1d353ba8
    def ild(self, dB):
        '''
        Returns a sound object with one channel attenuated with respect to the other channel by dB. Negative dB values
        attenuate the right channel (virtual sound source moves to the left). The mean intensity of the signal
        is kept constant.

        >>> sig = Binaural.whitenoise()
        >>> _ = sig.ild(3) # attenuate left channel by 3 dB
        >>> _ = sig.ild(-3) # attenuate right channel by 3 dB
        '''
        new = copy.deepcopy(self)  # so that we can return a new signal
        level = numpy.mean(self.level)
        new_levels = (level + dB/2, level - dB/2)
        new.level = new_levels
        return new

    def itd_ramp(self, from_itd=-6e-4, to_itd=6e-4):
        '''
        Returns a sound object with a linearly increasing or decreasing interaural time difference. This is achieved by
        sinc interpolation of one channel with a dynamic delay. The resulting virtual sound source moves to the left or
        right. `from_itd` and `to_itd` are the itd values at the beginning and end of the sound.The defaults (-0.6ms to
        0.6ms) produce a sound moving from left to right.

        >>> sig = Binaural.whitenoise()
        >>> _ = sig.itd_ramp(from_itd=-0.001, to_itd=0.01)
        '''
        new = copy.deepcopy(self)
        # make the ITD ramps
        left_ramp = numpy.linspace(-from_itd / 2, -to_itd / 2, self.n_samples)
        right_ramp = numpy.linspace(from_itd / 2, to_itd / 2, self.n_samples)
        if self.n_samples >= 8192:
            filter_length = 1024
        elif self.n_samples >= 512:
            filter_length = self.n_samples // 16 * 2  # 1/8th of n_samples, always even
        else:
            ValueError('Signal too short! (min 512 samples)')
        new.delay(duration=left_ramp, channel=0, filter_length=filter_length)
        new.delay(duration=right_ramp, channel=1, filter_length=filter_length)
        return new

    def ild_ramp(self, from_ild=-50, to_ild=50):
        '''
        Returns a sound object with a linearly increasing or decreasing interaural level difference. The resulting
        virtual sound source moves to the left or right. `from_ild` and `to_ild` are the itd values at the beginning and
        end of the sound. Any existing ILD is removed! The defaults (-50 to 50dB) produce a sound moving from left to right.

        >>> sig = Binaural.whitenoise()
        >>> move = sig.ild_ramp(from_ild=-10, to_ild=10)
        >>> move.play()
        '''
        new = self.ild(0)  # set ild to zero
        # make ramps
        left_ramp = numpy.linspace(-from_ild / 2, -to_ild / 2, self.n_samples)
        right_ramp = numpy.linspace(from_ild / 2, to_ild / 2, self.n_samples)
        left_ramp = 10**(left_ramp/20.)
        right_ramp = 10**(right_ramp/20.)
        # multiply channels with ramps
        new.data[:, 0] *= left_ramp
        new.data[:, 1] *= right_ramp
        return new

    @staticmethod
    def azimuth_to_itd(azimuth, frequency=2000, head_radius=8.75):
        '''
        Returns the ITD corresponding to a given `azimuth` and `head_radius`. ITD depends slightly on sound `frequency`.
        For frequencies >= 2 kHz the Woodworth (1962) formula is used. For frequencies <= 500 Hz the low-frequency
        approximation mentioned in Aronson and Hartmann (2014) is used. For frequencies in between, we interpolate
        linearely between the two formulas. Use the default frequency for broadband sounds.

        >>> itd = slab.Binaural.azimuth_to_itd(-90, head_radius=10) # ITD equivalent to 90 deg (left) for a large head
        '''
        head_radius = head_radius / 100
        azimuth_radians = numpy.radians(azimuth)
        speed_of_sound = 344  # m/s
        itd_2000 = (head_radius / speed_of_sound) * \
            (azimuth_radians + numpy.sin(azimuth_radians))  # Woodworth
        itd_500 = (3 * head_radius / speed_of_sound) * numpy.sin(azimuth_radians)
        itd = numpy.interp(frequency, [500, 2000], [itd_500, itd_2000],
                           left=itd_500, right=itd_2000)
        return itd

    @staticmethod
    def azimuth_to_ild(azimuth, frequency=2000, hrtf=None):
        '''
        Returns the ILD corresponding to a given azimuth (or a sequence of azimuths). ILD depends on sound frequency.
        The ILD is taken from the MIT KEMAR recordings by default, but a different :class:`slab.HRTF` object can be
        supplied. Use the default frequency for broadband sounds.

        >>> ild = slab.Binaural.azimuth_to_ild(-90) # ILD equivalent to 90 deg leftward source using KEMAR HRTF
        '''
        ils = Binaural._make_level_spectrum_filter(hrtf=hrtf)
        freqs = ils[1:, 0]  # get vector of frequencies in ils filter bank
        azis = ils[0, 1:]  # get vector of azimuths in ils filter bank
        ils = ils[1:, 1:]  # the rest is the filter
        # interpolate levels at azimuth
        levels = [numpy.interp(azimuth, azis, ils[i, :]) for i in range(ils.shape[0])]
        # interpolate level difference at frequency
        return numpy.interp(frequency, freqs, levels)

    def at_azimuth(self, azimuth=0):
        '''
        Convenience function for adding ITD and ILD corresponding to the given `azimuth` to the sound. Values are
        obtained from azimuth_to_itd and azimuth_to_ild. Frequency parameters for these functions are generated from the
        centroid frequency of the sound.
        '''
        centroid = numpy.array(self.spectral_feature(feature='centroid')).mean()
        itd = Binaural.azimuth_to_itd(azimuth, frequency=centroid)
        ild = Binaural.azimuth_to_ild(azimuth, frequency=centroid)
        out = self.itd(duration=itd)
        return out.ild(dB=ild)

    def externalize(self, hrtf=None):
        '''
        Return the sound convolved with a smoothed HRTF (KEMAR if no :class:`slab.HRTF` object is supplied) to
        evoke the impression of an external sound source without adding directional information.
        The HRTF at zero azimuth and elevation is used and this diection has to be present in the HRTF object.
        See Kulkarni & Colburn (1998) for why that works.
        '''
        if not hrtf:
            from slab import DATAPATH
            hrtf = HRTF(DATAPATH+'mit_kemar_normal_pinna.sofa')  # load the hrtf file
        idx_frontal = numpy.where((hrtf.sources[:, 1] == 0) & (hrtf.sources[:, 0] == 0))[
            0][0]  # get HRTF for [0,0] direction
        if not idx_frontal.size: # idx_frontal is empty
            raise ValueError('No frontal direction [0,0] found in HRTF.')
        _, h = hrtf.data[idx_frontal].tf(channels=0, nbins=12, show=False)  # get low-res version of HRTF spectrum
        resampled_signal = copy.deepcopy(self)
        # if signal and HRTF has different samplerates, resample the signal, apply the HRTF, and resample back:
        resampled_signal = resampled_signal.resample(hrtf.data[0].samplerate) # resample to hrtf rate
        filt = Filter(10**(h/20), fir=False, samplerate=hrtf.data[0].samplerate) #
        filtered_signal = filt.apply(resampled_signal)
        filtered_signal = filtered_signal.resample(self.samplerate)
        return filtered_signal

    @staticmethod
    def _make_level_spectrum_filter(hrtf=None):
        '''
        Generate a level spectrum from the horizontal recordings in a :class:`slab.HRTF` file. The defaut
        :meth:`slab.Filter.cos_filterbank` is used and the same filter bank has to be used when applying
        the level spectrum to a sound.
        '''
        from slab import DATAPATH
        if not hrtf:
            try:
                ils = numpy.load(DATAPATH + 'KEMAR_interaural_level_spectrum.npy')
                return ils
            except FileNotFoundError:
                hrtf = HRTF(DATAPATH+'mit_kemar_normal_pinna.sofa')  # load the hrtf file
                save_standard = True
        # get the filters for the frontal horizontal arc
        idx = numpy.where((hrtf.sources[:, 1] == 0) & (
            (hrtf.sources[:, 0] <= 90) | (hrtf.sources[:, 0] >= 270)))[0]
        # at this point, we could just get the transfer function of each filter with hrtf.data[idx[i]].tf(),
        # but it may be better to get the spectral left/right differences with ERB-spaced frequency resolution:
        azi = hrtf.sources[idx, 0]
        # 270<azi<360 -> azi-360 to get negative angles the left
        azi[azi >= 270] = azi[azi >= 270]-360
        sort = numpy.argsort(azi)
        fbank = Filter.cos_filterbank(samplerate=hrtf.samplerate)
        freqs = fbank.filter_bank_center_freqs()
        noise = Sound.pinknoise(samplerate=hrtf.samplerate)
        ils = numpy.zeros((len(freqs) + 1, len(idx) + 1))
        ils[:, 0] = numpy.concatenate(([0], freqs))  # first row are the frequencies
        for n, i in enumerate(idx[sort]):  # put the level differences in order of increasing angle
            noise_filt = Binaural(hrtf.data[i].apply(noise))
            noise_bank_left = fbank.apply(noise_filt.left)
            noise_bank_right = fbank.apply(noise_filt.right)
            ils[1:, n+1] = noise_bank_right.level - noise_bank_left.level
            ils[0, n+1] = azi[sort[n]]  # first entry is the angle
        if save_standard:
            numpy.save(DATAPATH + 'KEMAR_interaural_level_spectrum.npy', ils)
        return ils

    def interaural_level_spectrum(self, azimuth, level_spectrum_filter=None):
        '''
        Apply a frequency-dependend interaural level difference corresponding to a given `azimuth` to a binaural sound.
        The level difference cues are taken from a filter generated with the :meth:`._make_level_spectrum_filter`
        function from a :class:`slab.HRTF` object. The default will generate the filter from the MIT KEMAR recordings.
        The left and right channel of the sound should have the same level.

        >>> noise = Binaural.pinknoise(kind='diotic')
        >>> noise.interaural_level_spectrum(azimuth=-45).play()
        '''
        if not level_spectrum_filter:
            ils = Binaural._make_level_spectrum_filter()
        ils = ils[:, 1:]  # remove the frequency values (not necessary here)
        azis = ils[0, :]  # get vector of azimuths in ils filter bank
        ils = ils[1:, :]  # the rest is the filter
        # interpolate levels at azimuth
        levels = [numpy.interp(azimuth, azis, ils[:, i]) for i in range(ils.shape[1])]
        fbank = Filter.cos_filterbank(length=self.n_samples, samplerate=self.samplerate)
        subbands_left = fbank.apply(self.left)
        subbands_right = fbank.apply(self.right)
        # change subband levels:
        subbands_left.level = subbands_left.level + levels / 2
        subbands_right.level = subbands_right.level - levels / 2
        out_left = Filter.collapse_subbands(subbands_left, filter_bank=fbank)
        out_right = Filter.collapse_subbands(subbands_right, filter_bank=fbank)
        return Binaural([out_left, out_right])

    @staticmethod
    def whitenoise(duration=1.0, kind='diotic', samplerate=None, normalise=True):
        '''
        Returns a white noise. `kind` = 'diotic' produces the same noise samples in both channels, `kind` = 'dichotic'
        produces uncorrelated noise.

        >>> noise = Binaural.whitenoise(kind='diotic')
        '''
        out = Binaural(Sound.whitenoise(duration=duration, nchannels=2,
                                            samplerate=samplerate, normalise=normalise))
        if kind == 'diotic':
            out.left = out.right
        return out

    @staticmethod
    def pinknoise(duration=1.0, kind='diotic', samplerate=None, normalise=True):
        '''
        Returns a pink noise. `kind` = 'diotic' produces the same noise samples in both channels, `kind` = 'dichotic'
        produces uncorrelated noise.

        >>> noise = Binaural.pinknoise(kind='diotic')
        '''
        return Binaural.powerlawnoise(
                duration=duration, alpha=1.0, samplerate=samplerate, normalise=normalise)

    @staticmethod
    def powerlawnoise(duration=1.0, alpha=1, kind='diotic', samplerate=None, normalise=True):
        if kind == 'dichotic':
            out = Binaural(Sound.powerlawnoise(
                duration=duration, alpha=alpha, samplerate=samplerate, nchannels=2, normalise=normalise))
            out.left = Sound.powerlawnoise(
                duration=duration, alpha=alpha, samplerate=samplerate, nchannels=1, normalise=normalise)
        elif kind == 'diotic':
            out = Binaural(Sound.powerlawnoise(
                duration=duration, alpha=alpha, samplerate=samplerate, nchannels=2, normalise=normalise))
            out.left = out.right
        return out

    @staticmethod
    def tone(frequency=500, duration=1., phase=0, samplerate=None):
        return Binaural(Sound.tone(frequency=frequency, duration=duration, phase=phase, samplerate=samplerate, nchannels=2))

    @staticmethod
    def harmoniccomplex(f0=500, duration=1., amplitude=0, phase=0, samplerate=None):
        return Binaural(Sound.harmoniccomplex(f0=f0, duration=duration, amplitude=amplitude, phase=phase, samplerate=samplerate, nchannels=2))

    @staticmethod
    def irn(**kwargs):
        return Binaural(Sound.irn(**kwargs))

    @staticmethod
    def click(duration=0.0001, samplerate=None):
        return Binaural(Sound.click(duration=duration, samplerate=samplerate, nchannels=2))

    @staticmethod
    def clicktrain(**kwargs):
        return Binaural(Sound.clicktrain(**kwargs))

    @staticmethod
    def chirp(**kwargs):
        return Binaural(Sound.chirp(**kwargs))

    @staticmethod
    def silence(duration=1.0, samplerate=None):
        return Binaural(Sound.silence(duration=duration, samplerate=samplerate, nchannels=2))

    @staticmethod
    def vowel(vowel='a', gender=None, glottal_pulse_time=12, formant_multiplier=1, duration=1., samplerate=None):
        return Binaural(Sound.vowel(vowel=vowel, gender=gender, glottal_pulse_time=glottal_pulse_time, formant_multiplier=formant_multiplier, duration=duration, samplerate=samplerate, nchannels=2))

    @staticmethod
    def multitone_masker(**kwargs):
        return Binaural(Sound.multitone_masker(**kwargs))

    @staticmethod
    def erb_noise(**kwargs):
        return Binaural(Sound.erb_noise(**kwargs))

    def aweight(self):
        return Binaural(Sound.aweight(self))


if __name__ == '__main__':
    sig = Binaural.pinknoise(duration=0.5, samplerate=44100)
    sig.filter(kind='bp', f=[100, 6000])
    sig.ramp(when='both', duration=0.15)
    sig_itd = sig.itd_ramp(500e-6, -500e-6)
    sig_itd.play()<|MERGE_RESOLUTION|>--- conflicted
+++ resolved
@@ -111,22 +111,6 @@
         new.delay(duration=abs(duration), channel=channel)
         return new
 
-<<<<<<< HEAD
-    def calc_itd(self, duration=0.001):
-        '''
-        Compute the interaural time difference in samples between the left and right channels of the sounds up to a maximum
-        difference given by the `duration` argument in seconds or samples. The temporal resolution of the ITD calculation
-        is 1/samplerate seconds.
-        '''
-        max_lag = Sound.in_samples(duration, self.samplerate)
-        xcorr = numpy.correlate(self.data[:,0], self.data[:,1], 'full')
-        lags = numpy.arange(-max_lag, max_lag + 1)
-        xcorr = xcorr[self.n_samples - 1 - max_lag:self.n_samples + max_lag]
-        idx = numpy.argmax(xcorr)
-        return lags[idx]
-
-=======
->>>>>>> 1d353ba8
     def ild(self, dB):
         '''
         Returns a sound object with one channel attenuated with respect to the other channel by dB. Negative dB values
