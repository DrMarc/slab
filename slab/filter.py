--- conflicted
+++ resolved
@@ -30,7 +30,6 @@
     nfrequencies = property(fget=lambda self: self.nsamples, doc='The number of frequency bins.')
     frequencies = property(fget=lambda self: numpy.fft.rfftfreq(self.ntaps*2-1, d=1/self.samplerate)
                            if not self.fir else None, doc='The frequency axis of the filter.')  # TODO: freqs for FIR?
-<<<<<<< HEAD
 
     def __init__(self, data, samplerate=None, fir=True):
         if fir and not have_scipy:
@@ -317,258 +316,7 @@
             gain = numpy.concatenate(([0], amp_diffs[:, idx], [0]))
             filt[:, idx] = scipy.signal.firwin2(
                 length, freq=freqs, gain=gain, fs=target.samplerate)
-
         return Filter(data=filt, samplerate=target.samplerate, fir=True)
-=======
-
-    def __init__(self, data, samplerate=None, fir=True):
-        if fir and not have_scipy:
-            raise ImportError('FIR filters require scipy.')
-        super().__init__(data, samplerate)
-        self.fir = fir
-
-    def __repr__(self):
-        return f'{type(self)} (\n{repr(self.data)}\n{repr(self.samplerate)}\n{repr(self.fir)})'
-
-    def __str__(self):
-        if self.fir:
-            return f'{type(self)}, filters {self.nfilters}, FIR: taps {self.ntaps}, samplerate {self.samplerate}'
-        else:
-            return f'{type(self)}, filters {self.nfilters}, FFT: freqs {self.nfrequencies}, samplerate {self.samplerate}'
-
-    @staticmethod
-    def rectangular_filter(frequency=100, kind='hp', samplerate=None, length=1000, fir=False):
-        '''
-        Generates a rectangular filter and returns it as new Filter object.
-        frequency: edge frequency in Hz (*1*) or tuple of frequencies for bp and bs.
-        type: 'lp' (lowpass), *'hp'* (highpass), bp (bandpass), 'bs' (bandstop, notch)
-        TODO: For costum filter shapes f and type are tuples with frequencies
-        in Hz and corresponding attenuations in dB. If f is a numpy array it is
-        taken as the target magnitude of the spectrum (imposing one sound's
-        spectrum on the current sound).
-        Examples:
-        >>> sig = Sound.whitenoise()
-        >>> filt = Filter(f=3000, kind='lp', fir=False)
-        >>> sig = filt.apply(sig)
-        >>> _ = sig.spectrum()
-
-        '''
-        samplerate = Filter.get_samplerate(samplerate)
-        if fir:  # design a FIR filter
-            if kind in ['lp', 'bs']:
-                pass_zero = True
-            elif kind in ['hp', 'bp']:
-                pass_zero = False
-            filt = scipy.signal.firwin(length, frequency, pass_zero=pass_zero, fs=samplerate)
-        else:  # FFR filter
-            st = 1 / (samplerate/2)
-            df = 1 / (st * length)
-            filt = numpy.zeros(length)
-            if kind == 'lp':
-                filt[:round(frequency/df)] = 1
-            if kind == 'hp':
-                filt[round(frequency/df):] = 1
-            if kind == 'bp':
-                filt[round(frequency[0]/df):round(frequency[1]/df)] = 1
-            if kind == 'notch':
-                filt[:round(frequency[0]/df)] = 1
-                filt[round(frequency[1]/df):] = 1
-        return Filter(data=filt, samplerate=samplerate, fir=fir)
-
-    def apply(self, sig):
-        '''
-        Apply the filter to signal sig.
-        '''
-        if (self.samplerate != sig.samplerate) and (self.samplerate != 1):
-            raise ValueError('Filter and signal have different sampling rates.')
-        out = copy.deepcopy(sig)
-        if self.fir:
-            if self.nfilters == sig.nchannels:  # filter each channel with corresponding filter
-                out.data = scipy.signal.lfilter(self.data, [1], out.data, axis=0)
-            elif (self.nfilters == 1) and (sig.nchannels > 1):  # filter each channel
-                out.data = scipy.signal.lfilter(self.data, [1], out.data, axis=0)
-            elif (self.nfilters > 1) and (sig.nchannels == 1):  # apply all filters in bank to signal
-                out.data = numpy.empty((sig.nsamples, self.nfilters))
-                for filt in range(self.nfilters):
-                    out.data[:, filt] = scipy.signal.lfilter(
-                        self[:, filt], [1], sig.data, axis=0).flatten()
-            else:
-                raise ValueError(
-                    'Number of filters must equal number of signal channels, or either one of them must be equal to 1.')
-        else:  # FFT filter
-            sig_rfft = numpy.fft.rfft(sig.data, axis=0)
-            sig_freq_bins = numpy.fft.rfftfreq(sig.nsamples, d=1/sig.samplerate)
-            filt_freq_bins = self.frequencies
-            # interpolate the FFT filter bins to match the length of the fft of the signal
-            if self.nfilters == sig.nchannels:  # filter each channel with corresponding filter
-                for chan in range(sig.nchannels):
-                    _filt = numpy.interp(sig_freq_bins, filt_freq_bins, self[:, chan])
-                    out.data[:, chan] = numpy.fft.irfft(sig_rfft[:, chan] * _filt, sig.nsamples)
-            elif (self.nfilters == 1) and (sig.nchannels > 1):  # filter each channel
-                _filt = numpy.interp(sig_freq_bins, filt_freq_bins, self.data.flatten())
-                for chan in range(sig.nchannels):
-                    out.data[:, chan] = numpy.fft.irfft(sig_rfft[:, chan] * _filt, sig.nsamples)
-            elif (self.nfilters > 1) and (sig.nchannels == 1):  # apply all filters in bank to signal
-                out.data = numpy.empty((sig.nsamples, self.nfilters))
-                for filt in range(self.nfilters):
-                    _filt = numpy.interp(sig_freq_bins, filt_freq_bins, self[:, filt])
-                    out.data[:, filt] = numpy.fft.irfft(sig_rfft.flatten() * _filt, sig.nsamples)
-            else:
-                raise ValueError(
-                    'Number of filters must equal number of signal channels, or either one of them must be equal to 1.')
-        return out
-
-    def tf(self, channels='all', nbins=None, plot=True):
-        '''
-        Computes the transfer function of a filter (magnitude over frequency).
-        Return transfer functions of filter at index 'channels' (int or list) or,
-        if channels='all' (default) return all transfer functions.
-        If plot=True (default) then plot the response and return the figure handle,
-        else return magnitude and frequency vectors.
-        '''
-        # check chan is in range of nfilters
-        if isinstance(channels, int):
-            channels = [channels]
-        elif channels == 'all':
-            channels = list(range(self.nfilters))  # now we have a list of filter indices to process
-        if not nbins:
-            nbins = self.data.shape[0]
-        if self.fir:
-            h = numpy.empty((nbins, len(channels)))
-            for i, idx in enumerate(channels):
-                w, _h = scipy.signal.freqz(self.channel(idx), worN=nbins, fs=self.samplerate)
-                h[:, i] = 20 * numpy.log10(numpy.abs(_h.flatten()))
-        else:
-            w = self.frequencies
-            h = 20 * numpy.log10(self.data[:, channels])
-            # interpolate if necessary
-            if not nbins == len(w):
-                w_interp = numpy.linspace(0, w[-1], nbins)
-                h_interp = numpy.zeros((nbins, len(channels)))
-                for idx, _ in enumerate(channels):
-                    h_interp[:, idx] = numpy.interp(w_interp, w, h[:, idx])
-                h = h_interp
-                w = w_interp
-        if plot:
-            fig = plt.figure()
-            plt.plot(w, h, linewidth=2)
-            plt.xlabel('Frequency [Hz]')
-            plt.ylabel('Amplitude [dB]')
-            plt.title('Frequency Response')
-            plt.grid(True)
-            plt.show()
-            return fig
-        else:
-            return w, h
-
-    @staticmethod
-    # TODO: oversampling fator needed for cochleagram! HP, LP filters needed
-    def cos_filterbank(length=5000, bandwidth=1/3, low_lim=0, hi_lim=None, samplerate=None):
-        """Create ERB cosine filterbank of n_filters.
-        length: Length of signal to be filtered with the generated
-                filterbank. The signal length determines the length of the filters.
-        samplerate: Sampling rate associated with the signal waveform.
-        bandwidth: of the filters (subbands) in octaves (default 1/3)
-        low_lim: Lower limit of frequency range (def  saults to 0).
-        hi_lim: Upper limit of frequency range (defaults to samplerate/2).
-        Example:
-        >>> sig = Sound.pinknoise(samplerate=44100)
-        >>> fbank = Filter.cos_filterbank(length=sig.nsamples, bandwidth=1/10, low_lim=100, hi_lim=None, samplerate=sig.samplerate)
-        >>> fbank.tf(plot=True)
-        >>> sig_filt = fbank.apply(sig)
-        """
-        samplerate = Signal.get_samplerate(samplerate)
-        if not hi_lim:
-            hi_lim = samplerate / 2
-        freq_bins = numpy.fft.rfftfreq(length, d=1/samplerate)
-        nfreqs = len(freq_bins)
-        center_freqs, bandwidth, erb_spacing = Filter._center_freqs(
-            low_lim=low_lim, hi_lim=hi_lim, bandwidth=bandwidth)
-        nfilters = len(center_freqs)
-        filts = numpy.zeros((nfreqs, nfilters))
-        freqs_erb = Filter._freq2erb(freq_bins)
-        for i in range(nfilters):
-            l = center_freqs[i] - erb_spacing
-            h = center_freqs[i] + erb_spacing
-            avg = center_freqs[i]  # center of filter
-            rnge = erb_spacing * 2  # width of filter
-            filts[(freqs_erb > l) & (freqs_erb < h), i] = numpy.cos(
-                (freqs_erb[(freqs_erb > l) & (freqs_erb < h)] - avg) / rnge * numpy.pi)
-        return Filter(data=filts, samplerate=samplerate, fir=False)
-
-    @staticmethod
-    def _center_freqs(low_lim, hi_lim, bandwidth=1/3):
-        ref_freq = 1000  # Hz, reference for conversion between oct and erb bandwidth
-        ref_erb = Filter._freq2erb(ref_freq)
-        erb_spacing = Filter._freq2erb(ref_freq*2**bandwidth) - ref_erb
-        h = Filter._freq2erb(hi_lim)
-        l = Filter._freq2erb(low_lim)
-        nfilters = int(numpy.round((h - l) / erb_spacing))
-        center_freqs, erb_spacing = numpy.linspace(l, h, nfilters, retstep=True)
-        center_freqs = center_freqs[1:-1] 	# we need to exclude the endpoints
-        # convert actual erb_spacing to octaves
-        bandwidth = numpy.log2(Filter._erb2freq(ref_erb + erb_spacing) / ref_freq)
-        return center_freqs, bandwidth, erb_spacing
-
-    @staticmethod
-    def collapse_subbands(subbands, filter_bank=None):
-        if not filter_bank:
-            filter_bank = Filter.cos_filterbank(
-                length=subbands.nsamples, samplerate=subbands.samplerate)
-        if subbands.samplerate != filter_bank.samplerate:
-            raise ValueError('Signal and filter bank need to have the same samplerate!')
-        subbands_rfft = numpy.fft.rfft(subbands.data, axis=0)
-        subbands = numpy.fft.irfft(subbands_rfft * filter_bank.data, axis=0)
-        return Signal(data=subbands.sum(axis=1), samplerate=filter_bank.samplerate)
-
-    def filter_bank_center_freqs(self):  # TODO: test this!
-        if self.fir:
-            raise NotImplementedError('Not implemented for FIR filter banks.')
-        freqs = self.frequencies
-        center_freqs = numpy.zeros(self.nfilters)
-        for i in range(self.nfilters):  # for each filter
-            idx = numpy.argmax(self.channel(i).data)  # get index of max Gain
-            center_freqs[i] = freqs[idx]  # look-up freq of index -> centre_freq for that filter
-        return center_freqs
-
-    @staticmethod
-    def equalizing_filterbank(played_signal, recorded_signals, reference='max'):
-        '''
-        Generate an equalizing filter from the difference between a signal and its recording
-        through a linear time-invariant system (speaker, headphones, microphone).
-        The filter can be applied to a signal, which when played through the same system will
-        preserve the initial spectrum. The main intent of the function is to help with equalizing
-        the differences between transfer functions in a loudspeaker array.
-        played_signal: Sound or Signal object of the played waveform
-        recorded_signals:
-        '''
-        if played_signal.samplerate > recorded_signals.samplerate:  # resample higher to lower rate if necessary
-            played_signal = played_signal.resample(recorded_signals.samplerate)
-        else:
-            recorded_signals = recorded_signals.resample(played_signal.samplerate)
-        # make filterbank
-        fbank, centre_freqs, _ = Filter.cos_filterbank(
-            length=1000, bandwidth=1/5, samplerate=played_signal.samplerate)
-        # get attenuation values in each subband relative to original signal
-        levels_in = fbank.apply(played_signal).level
-        levels_in = numpy.tile(levels_in, (recorded_signals.nchannels, 1)
-                               ).T  # same shaoe as levels_out
-        levels_out = numpy.ones((len(centre_freqs), recorded_signals.nchannels))
-        for idx in range(recorded_signals.nchannels):
-            levels_out[:, idx] = fbank.apply(recorded_signals.channel(idx)).level
-        if reference == 'max':
-            reference = numpy.max(levels_out.flatten())
-        elif reference == 'mean':
-            reference = numpy.mean(levels_out.flatten())
-        amp_diffs = levels_in - levels_out - reference
-        freqs = numpy.concatenate(([0], centre_freqs, [played_signal.samplerate/2]))
-        filt = numpy.zeros((1000, recorded_signals.nchannels))
-        for idx in range(recorded_signals.nchannels):
-            amps = numpy.concatenate(([0], amp_diffs[:, idx], [0]))
-            filt[:, idx] = scipy.signal.firwin2(
-                1000, freq=freqs, gain=amps, fs=played_signal.samplerate)
-        return Filter(data=filt, samplerate=played_signal.samplerate, fir=True)
->>>>>>> 74e780c5
 
     def save(self, filename):
         '''
