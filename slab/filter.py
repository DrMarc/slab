import copy
import numpy

try:
    import matplotlib.pyplot as plt
except ImportError:
    plt = False
try:
    import scipy.signal
except ImportError:
    scipy = False

from slab.signal import Signal  # getting the base class


class Filter(Signal):
    """ Class for generating and manipulating filter banks and transfer functions. Filters can be either finite impulse
    response (FIR) or Fourier filters.
    Arguments:
        data (numpy.ndarray | slab.Signal | list): samples of the filter. If it is an array, the first dimension
            should represent the number of samples and the second one the number of channels. If it's an object,
            it must have a .data attribute containing an array. If it's a list, the elements can be arrays or objects.
            The output will be a multi-channel sound with each channel corresponding to an element of the list.
        samplerate (int | None): the samplerate of the sound. If None, use the default samplerate.
<<<<<<< HEAD
        fir (bool): weather this is a finite impulse filter (True) or a Fourier filter (False),
    Attributes:
        .n_filters: technically, this is the same as `n_channels` in the `Signal` class, but here it represents
            different filters which are stored together in one object.
=======
        fir (bool): whether this is a finite impulse filter (True) or a Fourier filter (False),
    Attributes:
        .n_filters: number of filters in the object (overloads `n_channels` attribute in the parent `Signal` class)
>>>>>>> d36ffaa0
        .n_taps: the number of taps in a finite impulse response filter. Analogous to `n_samples` in a `Signal`.
        .n_frequencies: the number of frequency bins in a Fourier filter. Analogous to `n_samples` in a `Signal`.
        .frequencies: the frequency axis of a Fourier filter.

    Examples. """
    # instance properties
    n_filters = property(fget=lambda self: self.n_channels, doc='The number of filters in the bank.')
    n_taps = property(fget=lambda self: self.n_samples if self.fir else None, doc='The number of filter taps.')
    n_frequencies = property(fget=lambda self: self.n_samples if not self.fir else None,
                             doc='The number of frequency bins.')
    frequencies = property(fget=lambda self: numpy.fft.rfftfreq(self.n_frequencies * 2 - 1, d=1 / self.samplerate)
                           if not self.fir else None, doc='The frequency axis of the filter.')

    def __init__(self, data, samplerate=None, fir=True):
        if fir and scipy is False:
            raise ImportError('FIR filters require scipy.')
        super().__init__(data, samplerate)
        self.fir = fir

    def __repr__(self):
        return f'{type(self)} (\n{repr(self.data)}\n{repr(self.samplerate)}\n{repr(self.fir)})'

    def __str__(self):
        if self.fir:
            return f'{type(self)}, filters {self.n_filters}, FIR: taps {self.n_taps}, samplerate {self.samplerate}'
        return f'{type(self)}, filters {self.n_filters}, FFT: freqs {self.n_frequencies}, samplerate {self.samplerate}'

    @staticmethod
    def band(kind='hp', frequency=100, gain=None, samplerate=None, length=1000, fir=True):
        """ Generate simple passband or stopband filters, or filters with a transfer function defined by  pairs
        of `frequency` and `gain` values.
        Arguments:
            kind: The type of filter to generate. Can be 'lp' (lowpass), 'hp' (highpass), 'bp' (bandpass)
                or 'bs' (bandstop/notch). If `gain` is specified the `kind` argument is ignored.
            frequency (int | float | tuple | list): For a low- or highpass filter, a single integer or float value must
                be given which is the filters edge frequency in Hz. a bandpass or -stop filter takes a tuple of two
                values which are the filters lower and upper edge frequencies. Given a list of values and a list of
                equal length as `gain` the resulting filter will have the specified gain at each frequency.
            gain (None | list): Must be None when generating an lowpass, highpass, bandpass or bandstop filter. For
                generating a custom filter, define a list of the same length as `frequency` with values between
                1.0 (no suppression at that frequency) and 0.0 (maximal suppression at that frequency).
            samplerate (int | None): the samplerate of the sound. If None, use the default samplerate.
            length (int): The number of samples in the filter
            fir: If true generate a finite impulse response filter, else generate a Fourier filter.
        Returns:
            (slab.Filter): a filter with the specified properties
        Examples:
            filt = slab.Filter.band(frequency=3000, kind='lp')  # lowpass filter
            filt = slab.Filter.band(frequency=(100, 2000), kind='bs')  # bandstop filter
            filt = slab.Filter.band(frequency=[100, 1000, 3000, 6000], gain=[0., 1., 0., 1.])  # custom filter """
        samplerate = Filter.get_samplerate(samplerate)
        if fir:  # design a FIR filter
            if scipy is False:
                raise ImportError('Generating FIR filters requires Scipy.')
<<<<<<< HEAD
            if gain is None:  # design band
=======
            if gain is None:  # design band filter
>>>>>>> d36ffaa0
                if kind in ['lp', 'bs']:
                    pass_zero = True
                elif kind in ['hp', 'bp']:
                    pass_zero = False
                if kind in ['hp', 'bs'] and not length % 2:  # high at nyquist requires odd n_taps
                    filt = scipy.signal.firwin(length-1, frequency, pass_zero=pass_zero, fs=samplerate)
                    filt = numpy.append(filt, 0)  # extend to original length
                else:
                    filt = scipy.signal.firwin(length, frequency, pass_zero=pass_zero, fs=samplerate)
            else:
                if not (isinstance(gain, list) and isinstance(frequency, list)):
                    raise ValueError("Gain and frequency must be lists for generating custom filters!")
                dc = dc_gain = []
                if frequency[0] != 0:
                    dc = dc_gain = [0]
                nyq = nyq_gain = []
                if frequency[-1] != samplerate/2:
                    nyq = [samplerate/2]
                    nyq_gain = [0]
                filt = scipy.signal.firwin2(numtaps=length, freq=dc+frequency+nyq, gain=dc_gain+gain+nyq_gain,
                                            fs=samplerate)
        else:  # FFR filter
            df = (samplerate/2) / (length-1)
            if gain is None:
                filt = numpy.zeros(length)
                if kind == 'lp':
                    filt[:round(frequency/df)] = 1
                if kind == 'hp':
                    filt[round(frequency/df):] = 1
                if kind == 'bp':
                    filt[round(frequency[0]/df):round(frequency[1]/df)] = 1
                if kind == 'notch':
                    filt[:round(frequency[0]/df)] = 1
                    filt[round(frequency[1]/df):] = 1
            else:
                freqs = numpy.arange(0, (samplerate/2)+df, df)  # frequency bins
                filt = numpy.interp(freqs, numpy.array([0] + frequency + [samplerate/2]), numpy.array([0] + gain + [0]))
        return Filter(data=filt, samplerate=samplerate, fir=fir)

    def apply(self, sig):
        """ Apply the filter to a sound. If sound and filter have the same number of channels,
        each filter channel will be applied to the corresponding channel in the sound.
        If the filter has multiple channels and the sound only 1, each filter is applied to the same sound.
        In that case the filtered sound wil contain the same number of channels as the filter with every
        channel being a copy of the original sound with one filter channel applied. If the filter has only
        one channel and the sound has multiple channels, the same filter is applied to each sound channel.
        Arguments:
            sig (slab.Signal | slab.Sound): The sound to be filtered.
        Returns:
            (slab.Signal | slab.Sound): a filtered copy of `sig`.
        Examples:
            filt = slab.Filter.band(frequency=(100, 1500), kind='bp')  # bandpass filter
            sound = slab.Sound.whitenoise()  # generate sound
            filtered_sound = filt.apply(sound)  # apply the filter to the sound """
        if (self.samplerate != sig.samplerate) and (self.samplerate != 1):
            raise ValueError('Filter and sound have different sampling rates.')
        out = copy.deepcopy(sig)
        if self.fir:
            if scipy is False:
                raise ImportError('Applying FIR filters requires Scipy.')
            if self.n_filters == sig.n_channels:  # filter each channel with corresponding filter
                for i in range(self.n_filters):
                    out.data[:, i] = scipy.signal.filtfilt(
                        self.data[:, i], [1], out.data[:, i], axis=0)
            elif (self.n_filters == 1) and (sig.n_channels > 1):  # filter each channel
                for i in range(self.n_filters):
                    out.data[:, i] = scipy.signal.filtfilt(
                        self.data.flatten(), [1], out.data[:, i], axis=0)
            elif (self.n_filters > 1) and (sig.n_channels == 1):  # apply all filters in bank to sound
                out.data = numpy.empty((sig.n_samples, self.n_filters))
                for filt in range(self.n_filters):
                    out.data[:, filt] = scipy.signal.filtfilt(
                        self[:, filt], [1], sig.data, axis=0).flatten()
            else:
                raise ValueError(
                    'Number of filters must equal number of sound channels, or either one of them must be equal to 1.')
        else:  # FFT filter
            sig_rfft = numpy.fft.rfft(sig.data, axis=0)
            sig_freq_bins = numpy.fft.rfftfreq(sig.n_samples, d=1 / sig.samplerate)
            filt_freq_bins = self.frequencies
            # interpolate the FFT filter bins to match the length of the fft of the sound
            if self.n_filters == sig.n_channels:  # filter each channel with corresponding filter
                for chan in range(sig.n_channels):
                    _filt = numpy.interp(sig_freq_bins, filt_freq_bins, self[:, chan])
                    out.data[:, chan] = numpy.fft.irfft(sig_rfft[:, chan] * _filt, sig.n_samples)
            elif (self.n_filters == 1) and (sig.n_channels > 1):  # filter each channel
                _filt = numpy.interp(sig_freq_bins, filt_freq_bins, self.data.flatten())
                for chan in range(sig.n_channels):
                    out.data[:, chan] = numpy.fft.irfft(sig_rfft[:, chan] * _filt, sig.n_samples)
            elif (self.n_filters > 1) and (sig.n_channels == 1):  # apply all filters in bank to sound
                out.data = numpy.empty((sig.n_samples, self.n_filters))
                for filt in range(self.n_filters):
                    _filt = numpy.interp(sig_freq_bins, filt_freq_bins, self[:, filt])
                    out.data[:, filt] = numpy.fft.irfft(sig_rfft.flatten() * _filt, sig.n_samples)
            else:
                raise ValueError(
                    'Number of filters must equal number of sound channels, or either one of them must be equal to 1.')
        return out

    def tf(self, channels='all', n_bins=None, show=True, axis=None, **kwargs):
        """ Compute a filter's transfer function (magnitude over frequency) and optionally plot it.
        Arguments:
            channels (str | list | int): the filter channels to compute the transfer function for. Defaults to the
                string "all" which includes all channels. To compute the transfer function for multiple channels, pass
                a list of channel integers. For the transfer function for a single channel pass it's index as integer.
            n_bins (None): number of bins in the transfer function (determines frequency resolution).
                If None, use the maximum number of bins.
            show (bool): whether to show the plot right after drawing.
            axis (matplotlib.axes.Axes | None): axis to plot to. If None create a new plot.
            ** kwargs: keyword arguments for the plot, see documentation of matplotlib.pyplot.plot for details.
        Returns:
            (numpy.ndarray): the frequency bins in the range from 0 Hz to the Nyquist frequency.
            (numpy.ndarray: the magnitude of each frequency in `w`.
            None: If `show` is True OR and `axis` was specified, a plot is drawn and nothing is returned.
        Examples:
            filt = slab.Filter.band(frequency=(100, 1500), kind='bp')  # bandpass filter
            filt.tf(show=True)  # compute and plot the transfer functions
            w, h = filt.tf(show=False)  # compute and return the transfer functions """
        if isinstance(channels, int):
            if channels > self.n_filters:  # check chan is in range of n_filters
                raise IndexError("Channel index out of range!")
            else:
                channels = [channels]
        elif isinstance(channels, list):  # check that all the elements are unique and in range
            if len(channels) != len(set(channels)):
                raise ValueError("There should be no duplicates in the list of channels!")
            if min(channels) < 0 or max(channels) < self.n_filters:
                raise IndexError("Channel index out of range!")
            if not all([isinstance(i, int) for i in channels]):
                raise ValueError("Channels must be integers!")
        elif channels == 'all':
            channels = list(range(self.n_filters))  # now we have a list of filter indices to process
        if n_bins is None:
            n_bins = self.data.shape[0]
        if self.fir:
            if scipy is False:
                raise ImportError('Computing transfer functions of FIR filters requires Scipy.')
            h = numpy.empty((n_bins, len(channels)))
            w = numpy.empty(n_bins)
            for i, idx in enumerate(channels):
                w, _h = scipy.signal.freqz(self.channel(idx), worN=n_bins, fs=self.samplerate)
                h[:, i] = 20 * numpy.log10(numpy.abs(_h.flatten()))
        else:
            w = self.frequencies
            data = self.data[:, channels]
            data[data == 0] += numpy.finfo(float).eps
            h = 20 * numpy.log10(data)
            if not n_bins == len(w):  # interpolate if necessary
                w_interp = numpy.linspace(0, w[-1], n_bins)
                h_interp = numpy.zeros((n_bins, len(channels)))
                for idx, _ in enumerate(channels):
                    h_interp[:, idx] = numpy.interp(w_interp, w, h[:, idx])
                h = h_interp
                w = w_interp
        if show or (axis is not None):
            if plt is False:
                raise ImportError('Plotting transfer functions requires matplotlib.')
            if axis is None:
                _, axis = plt.subplots()
            axis.plot(w, h, **kwargs)
            axis.set(title='Frequency [Hz]', xlabel='Amplitude [dB]', ylabel='Frequency Response')
            axis.grid(True)
            if show:
                plt.show()
        else:
            return w, h

    @staticmethod
    # TODO: oversampling factor needed for cochleagram!
    def cos_filterbank(length=5000, bandwidth=1/3, low_cutoff=0, high_cutoff=None, pass_bands=False, samplerate=None):
        """ Generate a set of Fourier filters. Each filter's transfer function is given by the positive phase of a
        cosine wave. The amplitude of the cosine is that filters central frequency. Following the organization of the
        cochlea, the width of the filter increases in proportion to it's center frequency. This increase is defined
        by Moore & Glasberg's formula for the equivalent rectangular bandwidth (ERB) of auditory filters. This
        functions is used for example to divide a sound into bands for equalization.
        Attributes:
            length (int): The number of bins in each filter, determines the frequency resolution.
            bandwidth (float): Width of the sub-filters in octaves. The smaller the bandwidth, the more filters
                will be generated.
            low_cutoff (int | float): The lower limit of frequency range in Hz.
            high_cutoff (int | float): The upper limit of frequency range in Hz. If None, use the Nyquist frequency.
            pass_bands (bool): Whether to include a half cosine at the filter bank's lower and upper edge frequency.
                If True, allows reconstruction of original bandwidth when collapsing subbands.
            samplerate (int | None): the samplerate of the sound that the filter shall be applied to.
                If None, use the default samplerate.s
        Examples:
            sig = slab.Sound.pinknoise(samplerate=44100)
            fbank = slab.Filter.cos_filterbank(length=sig.n_samples, bandwidth=1/10, low_cutoff=100,
                                          samplerate=sig.samplerate)
            fbank.tf()
            # apply the filter bank to the data. The filtered sound will contain as many channels as there are
            # filters in the bank. Every channel is a copy of the original sound with one filter applied.
            # In this context, the channels are the signals sub-bands:
            sig_filt = fbank.apply(sig) """
        samplerate = Signal.get_samplerate(samplerate)
        if not high_cutoff:
            high_cutoff = samplerate / 2
        freq_bins = numpy.fft.rfftfreq(length, d=1/samplerate)
        n_freqs = len(freq_bins)
        center_freqs, bandwidth, erb_spacing = Filter._center_freqs(
            low_cutoff=low_cutoff, high_cutoff=high_cutoff, bandwidth=bandwidth, pass_bands=pass_bands)
        n_filters = len(center_freqs)
        filts = numpy.zeros((n_freqs, n_filters))
        freqs_erb = Filter._freq2erb(freq_bins)
        for i in range(n_filters):
            l = center_freqs[i] - erb_spacing
            h = center_freqs[i] + erb_spacing
            avg = center_freqs[i]  # center of filter
            width = erb_spacing * 2  # width of filter
            filts[(freqs_erb > l) & (freqs_erb < h), i] = numpy.cos(
                (freqs_erb[(freqs_erb > l) & (freqs_erb < h)] - avg) / width * numpy.pi)
        return Filter(data=filts, samplerate=samplerate, fir=False)

    @staticmethod
    def _center_freqs(low_cutoff, high_cutoff, bandwidth=1/3, pass_bands=False):
        ref_freq = 1000  # Hz, reference for conversion between oct and erb bandwidth
        ref_erb = Filter._freq2erb(ref_freq)
        erb_spacing = Filter._freq2erb(ref_freq*2**bandwidth) - ref_erb
        h = Filter._freq2erb(high_cutoff)
        l = Filter._freq2erb(low_cutoff)
        n_filters = int(numpy.round((h - l) / erb_spacing))
        center_freqs, erb_spacing = numpy.linspace(l, h, n_filters, retstep=True)
        if not pass_bands:
            center_freqs = center_freqs[1:-1]  # exclude low and highpass filters
        bandwidth = numpy.log2(Filter._erb2freq(ref_erb + erb_spacing) /
                               ref_freq)  # convert erb_spacing to octaves
        return center_freqs, bandwidth, erb_spacing

    @staticmethod  # TODO: why must this be a static method?
    def collapse_subbands(subbands, filter_bank=None):
        """ Sum a sound that has been filtered with a filterbank and which channels represent the sub-bands of
        the original sound. For each sound channel, the fourier transform is calculated and the result is
        multiplied with the corresponding filter in the filter bank. For the resulting spectrum, and inverse
        fourier transform is performed. The resulting sound is summed over the all channels.
         Arguments:
             subbands (slab.Signal): The sound which is divided into subbands by filtering. The number of channels
                in the sound must be equal to the number of filters in the filter bank.
             filter_bank (None | slab.Filter): The filter bank applied to the sound's subbands. The number of
                filters must be equal to the number of channels in the sound. If None a filter bank with the default
                parameters is generated. Note that the filters must have a number of frequency bins equal to the
                number of samples in the sound.
        Returns:
            (slab.Signal): A sound generated from summing the spectra of the subbands.
        Examples:
            sig = slab.Sound.whitenoise()  # generate a sound
            fbank = slab.Filter.cos_filterbank(length=sig.n_samples)  # generate a filter bank
            subbands = fbank.apply(sig)  # divide the sound into subbands by applying the filter
            # by collapsing the subbands, a new sound is generated that is (almost) equal to the original sound:
            collapsed = fbank.collapse_subbands(subbands, fbank)"""
        new = copy.deepcopy(subbands)
        if not filter_bank:
            filter_bank = Filter.cos_filterbank(
                length=subbands.n_samples, samplerate=subbands.samplerate)
        elif filter_bank.fir:
            raise ValueError("Not implemented for FIR filters!")
        if subbands.samplerate != filter_bank.samplerate:
            raise ValueError('Signal and filter bank need to have the same samplerate!')
        subbands_rfft = numpy.fft.rfft(subbands.data, axis=0)
        subbands = numpy.fft.irfft(subbands_rfft * filter_bank.data, axis=0)
        collapsed = Signal(data=subbands.sum(axis=1), samplerate=filter_bank.samplerate)
        new.data, new.samplerate = collapsed.data, collapsed.samplerate
        return new

    def filter_bank_center_freqs(self):
        """ Get the maximum of each filter in a filter bank. For filter banks generated with the `cos_filterbank`
        method this corresponds to the filters center frequency.
        Returns:
            (numpy.ndarray): array with length equal to the number of filters in the bank, containing each filter's
                center frequency."""
        if self.fir:
            raise NotImplementedError('Not implemented for FIR filter banks.')
        freqs = self.frequencies
        center_freqs = numpy.zeros(self.n_filters)
        for i in range(self.n_filters):  # for each filter
            idx = numpy.argmax(self.channel(i).data)  # get index of max Gain
            center_freqs[i] = freqs[idx]  # look-up freqe of index -> centre_freq for that filter
        return center_freqs

    @staticmethod
    def equalizing_filterbank(reference, sound, length=1000, bandwidth=1/8, low_cutoff=200, high_cutoff=None,
                              alpha=1.0):
        """ Generate an equalizing filter from the spectral difference between a `sound` and a `reference`. Both are
        divided into sub-bands using the `cos_filterbank` and the level difference per sub-band is calculated. The
        sub-band frequencies and level differences are then used to generate an equalizing filter that makes the
        spectrum of the `sound` more equal to the one of the `reference`. The main use case is equalizing the
        differences between transfer functions of individual loudspeakers.
        Arguments:
            reference (slab.Sound): The reference for equalization, i.e. what the sound should look like after
                applying the equalization. Must have exactly one channel.
            sound (slab.Sound): The sound to equalize. Can have multiple channels.
            length (int): Number of frequency bins in the filter.
            bandwidth (float): Width of the filters, used to divide the signal into subbands, in octaves. A small
                bandwidth results in a fine tuned transfer function which is useful for equalizing small notches.
            low_cutoff (int | float): The lower limit of frequency range in Hz.
            high_cutoff (int | float): The upper limit of frequency range in Hz. If None, use the Nyquist frequency.
            alpha (float): Filter regularization parameter. Values below 1.0 reduce the filter's effect, values above
                amplify it. WARNING: large filter gains may result in temporal distortions of the sound
        Returns:
            (slab.Filter): An equalizing filter bank with a number of filters equal to the number of channels in the
                equalized `sound`.
        Example:
            # generate a sound and apply some arbitrary filter to it
            sound = slab.Sound.pinknoise(samplerate=44100)
            filt = slab.Filter.band(frequency=[100., 800., 2000., 4300., 8000., 14500., 18000.],
                                    gain=[0., 1., 0., 1., 0., 1., 0.], samplerate=sound.samplerate)
            filtered = filt.apply(sound)
            # make an equalizing filter and apply it to the filtered signal. The result looks more like the original
            fbank = slab.Filter.equalizing_filterbank(sound, filtered, low_cutoff=200, high_cutoff=16000)
            equalized = fbank.apply(sound) """
        if scipy is False:
            raise ImportError('Generating equalizing filter banks requires Scipy.')
        if reference.n_channels > 1:
            raise ValueError("The reference sound must have only one channel!")
        if bool(reference.n_samples % 2):  # number of samples must be even:
            reference.resize(reference.n_samples + 1)
        if bool(sound.n_samples % 2):
            sound.resize(sound.n_samples + 1)
        if reference.samplerate > sound.samplerate:  # resample higher to lower rate if necessary
            reference = reference.resample(sound.samplerate)
        elif reference.samplerate < sound.samplerate:
            sound = sound.resample(reference.samplerate)
        if high_cutoff is None:
            high_cutoff = reference.samplerate / 2
        fbank = Filter.cos_filterbank(length=length, bandwidth=bandwidth,
                                      low_cutoff=low_cutoff, high_cutoff=high_cutoff, samplerate=reference.samplerate)
        center_freqs, _, _ = Filter._center_freqs(low_cutoff, high_cutoff, bandwidth)
        center_freqs = list(Filter._erb2freq(center_freqs))
        center_freqs[-1] = min(center_freqs[-1], reference.samplerate / 2)
        # level of the reference in each of the subbands
        levels_target = fbank.apply(reference).level
        # make it the same shape as levels_signal
        levels_target = numpy.tile(levels_target, (sound.n_channels, 1)).T
        # level of each channel in the sound in each of the subbands
        levels_signal = numpy.ones((len(center_freqs), sound.n_channels))
        for idx in range(sound.n_channels):
            levels_signal[:, idx] = fbank.apply(sound.channel(idx)).level
        amp_diffs = levels_target - levels_signal
        max_diffs = numpy.max(numpy.abs(amp_diffs), axis=0)
        max_diffs[max_diffs == 0] = 1
        amp_diffs = amp_diffs/max_diffs
        amp_diffs *= alpha  # apply factor for filter regulation
        amp_diffs += 1  # add 1 because gain = 1 means "do nothing"
        center_freqs = [0] + center_freqs
        filts = numpy.zeros((length, sound.n_channels))
        for chan in range(sound.n_channels):
            gain = [1] + list(amp_diffs[:, chan])
            filt = Filter.band(frequency=list(center_freqs), gain=gain, samplerate=reference.samplerate, fir=True)
            filts[:, chan] = filt.data.flatten()
        return Filter(data=filts, samplerate=reference.samplerate, fir=True)

    def save(self, filename):
        """ Save the filter in Numpy's .npy format to a file.
        Arguments:
            filename(str | pathlib.Path): Full path to which the data is saved. """
        fs = numpy.tile(self.samplerate, reps=self.n_filters)
        fir = numpy.tile(self.fir, reps=self.n_filters)
        fs = fs[numpy.newaxis, :]
        fir = fir[numpy.newaxis, :]
        to_save = numpy.concatenate((fs, fir, self.data))  # prepend the samplerate as new 'filter'
        numpy.save(filename, to_save)

    @staticmethod
    def load(filename):
        """ Load a filter from a .npy file.
        Arguments:
            filename(str | pathlib.Path): Full path to the file to load.
        Returns:
            (slab.Filter): The `Filter` loaded from the file. """
        data = numpy.load(filename)
        samplerate = data[0][0]  # samplerate is in the first filter
        fir = bool(data[1][0])  # fir is in the first filter
        data = data[2:, :]  # drop the samplerate and fir entries
        return Filter(data, samplerate=samplerate, fir=fir)

    @staticmethod
    def _freq2erb(freq_hz):
        """ Converts Hz to human ERBs, using the formula of Glasberg and Moore. """
        return 9.265 * numpy.log(1 + freq_hz / (24.7 * 9.265))

    @staticmethod
    def _erb2freq(n_erb):
        """ Converts human ERBs to Hz, using the formula of Glasberg and Moore. """
        return 24.7 * 9.265 * (numpy.exp(n_erb / 9.265) - 1)<|MERGE_RESOLUTION|>--- conflicted
+++ resolved
@@ -22,16 +22,9 @@
             it must have a .data attribute containing an array. If it's a list, the elements can be arrays or objects.
             The output will be a multi-channel sound with each channel corresponding to an element of the list.
         samplerate (int | None): the samplerate of the sound. If None, use the default samplerate.
-<<<<<<< HEAD
-        fir (bool): weather this is a finite impulse filter (True) or a Fourier filter (False),
-    Attributes:
-        .n_filters: technically, this is the same as `n_channels` in the `Signal` class, but here it represents
-            different filters which are stored together in one object.
-=======
         fir (bool): whether this is a finite impulse filter (True) or a Fourier filter (False),
     Attributes:
         .n_filters: number of filters in the object (overloads `n_channels` attribute in the parent `Signal` class)
->>>>>>> d36ffaa0
         .n_taps: the number of taps in a finite impulse response filter. Analogous to `n_samples` in a `Signal`.
         .n_frequencies: the number of frequency bins in a Fourier filter. Analogous to `n_samples` in a `Signal`.
         .frequencies: the frequency axis of a Fourier filter.
@@ -86,11 +79,7 @@
         if fir:  # design a FIR filter
             if scipy is False:
                 raise ImportError('Generating FIR filters requires Scipy.')
-<<<<<<< HEAD
-            if gain is None:  # design band
-=======
             if gain is None:  # design band filter
->>>>>>> d36ffaa0
                 if kind in ['lp', 'bs']:
                     pass_zero = True
                 elif kind in ['hp', 'bp']:
