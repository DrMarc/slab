--- conflicted
+++ resolved
@@ -165,10 +165,6 @@
             file_name (str | pathlib.Path): name of the file to create or append.
                 If None or 'stdout', returns an in-memory JSON object.
         """
-<<<<<<< HEAD
-        # self_copy = copy.deepcopy(self) use if reading the json file sometimes fails
-=======
->>>>>>> a3185292
         def default(i): return int(i) if isinstance(i, numpy.int64) else i
         if isinstance(file_name, pathlib.PosixPath):
             file_name = str(file_name)
@@ -1182,20 +1178,12 @@
         (collections.namedtuple): a tuple containing the variables and values defined in the text file.
     Example::
 
-<<<<<<< HEAD
-        # assuming there is a file named  with the following content:
-=======
         # assuming there is a file named 'example.txt' with the following content:
->>>>>>> a3185292
         samplerate = 32000
         pause_duration = 30
         speeds = [60,120,180]
         # call load_config to parse the file into a named tuple:
-<<<<<<< HEAD
-        conf = load_config('example.txt')  # the file 'example.txt' must be created before
-=======
         conf = load_config('example.txt')
->>>>>>> a3185292
         conf.speeds
         # Out: [60, 120, 180]
     """
