--- conflicted
+++ resolved
@@ -94,18 +94,10 @@
             self.__dict__ = pickle.load(fp)
 
     def save_json(self, file_name=None):
-<<<<<<< HEAD
-        # TODO: be clear about appending vs overwriting
-        """ Save the object as JSON file.
-        Arguments:
-            file_name (str | pathlib.Path): name of the file to create or append.
-                If None, returns an in-memory JSON object. """
-=======
         """ Save the object as JSON file. If the file exists, it is overwritten.
         Arguments:
             file_name (str | pathlib.Path): name of the file to create or append.
                 If None or 'stdout', returns an in-memory JSON object. """
->>>>>>> d0d5ecbc
         # self_copy = copy.deepcopy(self) use if reading the json file sometimes fails
         def default(i): return int(i) if isinstance(i, numpy.int64) else i
         if isinstance(file_name, pathlib.PosixPath):
@@ -735,11 +727,7 @@
         if (self.min_val is not None) and (self._next_intensity < self.min_val):
             self._next_intensity = self.min_val  # check we haven't gone out of the legal range
 
-<<<<<<< HEAD
-    def threshold(self, n=0):  # TODO: why is this called "threshold", not "average"?
-=======
     def threshold(self, n=0):
->>>>>>> d0d5ecbc
         """ Returns the average of the last n reversals.
         Arguments:
             n (int): number of reversals to average over, if 0 use all reversals `n_reversals` - 1.
@@ -758,11 +746,7 @@
         print(
             f'{self.label} | trial # {self.this_trial_n}: reversals: {len(self.reversal_points)}/{self.n_reversals},'
             f' intensity {round(self.intensities[-1],2) if self.intensities else round(self._next_intensity,2)},'
-<<<<<<< HEAD
-            f'going {self.current_direction}, response {self.data[-1] if self.data else None}')
-=======
             f' going {self.current_direction}, response {self.data[-1] if self.data else None}')
->>>>>>> d0d5ecbc
 
     def save_csv(self, filename):
         """ Write a csv text file with the stimulus values in the 1st line and the corresponding responses in the 2nd.
