--- conflicted
+++ resolved
@@ -85,10 +85,6 @@
 def test_frames():
     for _ in range(100):
         frame_dur = numpy.random.randint(1, 5000)
-<<<<<<< HEAD
-        step_size = numpy.floor(frame_dur / numpy.sqrt(numpy.pi) / 8).astype(int)
-=======
->>>>>>> d36ffaa0
         sound_dur = numpy.abs(numpy.random.randn())
         sound = slab.Sound.whitenoise(duration=sound_dur)
         window_centers = sound.frametimes(duration=frame_dur)
@@ -96,9 +92,4 @@
         for window, center in zip(windows, window_centers):
             center1 = window[frame_dur][0]
             center2 = sound[numpy.where(sound.times == center)[0][0]][0]
-<<<<<<< HEAD
-            numpy.testing.assert_almost_equal(center1, center2, decimal=1)
-
-=======
-            numpy.testing.assert_almost_equal(center1, center2, decimal=1)
->>>>>>> d36ffaa0
+            numpy.testing.assert_almost_equal(center1, center2, decimal=1)