--- conflicted
+++ resolved
@@ -39,9 +39,5 @@
         flake8 . --count --exit-zero --max-complexity=10 --max-line-length=127 --statistics
     - name: Test with pytest
       run: |
-<<<<<<< HEAD
-        python setup.py develop
-=======
->>>>>>> 820063ef
         pip uninstall soundcard -y
         pytest