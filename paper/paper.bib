--- conflicted
+++ resolved
@@ -22,61 +22,33 @@
   author = {Stimberg, Marel and Goodman, Dan},
   title = {Brian Hears},
   year = {2019},
-<<<<<<< HEAD
-  publisher = {GitHub},
-  journal = {GitHub repository},
-  url = {https://github.com/brian-team/brian2hears}
-=======
   publisher = {​GitHub},
   journal = {​GitHub repository},
   howpublished = {​https://github.com/brian-team/brian2hears}
->>>>>>> b8b5e793
 }
 
 @misc{python-sofa,
   author = {Jannika Lossner},
   title = {Spatially Oriented Format for Acoustics (SOFA) API for Python},
   year = {2019},
-<<<<<<< HEAD
-  publisher = {GitHub},
-  journal = {GitHub repository},
-  url = {https://github.com/spatialaudio/python-sofa}
-=======
   publisher = {​GitHub},
   journal = {​GitHub repository},
   howpublished = {​https://github.com/spatialaudio/python-sofa}
->>>>>>> b8b5e793
 }
 
 @misc{pysofaconventions,
   author = {Andres Perez-Lopez},
   title = {Python implementation of the SOFA Specification},
   year = {2019},
-<<<<<<< HEAD
-  publisher = {GitHub},
-  journal = {GitHub repository},
-  url = {https://github.com/andresperezlopez/pysofaconventions}
-=======
   publisher = {​GitHub},
   journal = {​GitHub repository},
   howpublished = {​https://github.com/andresperezlopez/pysofaconventions}
->>>>>>> b8b5e793
 }
 
 @misc{pychoacoustics,
   author = {Samuele Carcagno},
   title = {Pychoacoustics},
   year = {2012},
-<<<<<<< HEAD
-  publisher = {GitHub},
-  journal = {GitHub repository},
-  url = {https://github.com/sam81/pychoacoustics}
-}
-
-@article{numpy,
-  title = {Array programming with {NumPy}},
-  author = {Charles R. Harris and K. Jarrod Millman and St{'{e}}fan J. van der Walt and Ralf Gommers and Pauli Virtanen and David Cournapeau and Eric Wieser and Julian Taylor and Sebastian Berg and Nathaniel J. Smith and Robert Kern and Matti Picus and Stephan Hoyer and Marten H. van Kerkwijk and Matthew Brett and Allan Haldane and Jaime Fern{'{a}}ndez del R{'{\i}}o and Mark Wiebe and Pearu Peterson and Pierre G{'{e}}rard-Marchant and Kevin Sheppard and Tyler Reddy and Warren Weckesser and Hameer Abbasi and Christoph Gohlke and Travis E. Oliphant},
-=======
   publisher = {​GitHub},
   journal = {​GitHub repository},
   howpublished = {​https://github.com/sam81/ pychoacoustics}
@@ -85,7 +57,6 @@
 @article{harris2020array,
   title = {Array programming with NumPy},
   author = {Charles R. Harris and K. Jarrod Millman and Stefan J. van der Walt and Ralf Gommers and Pauli Virtanen and David Cournapeau and Eric Wieser and Julian Taylor and Sebastian Berg and Nathaniel J. Smith and Robert Kern and Matti Picus and Stephan Hoyer and Marten H. van Kerkwijk and Matthew Brett and Allan Haldane and Jaime Fernandez del Rio and Mark Wiebe and Pearu Peterson and Pierre Gerard-Marchant and Kevin Sheppard and Tyler Reddy and Warren Weckesser and Hameer Abbasi and Christoph Gohlke and Travis E. Oliphant},
->>>>>>> b8b5e793
   year = {2020},
   journal = {Nature},
   volume = {585},
