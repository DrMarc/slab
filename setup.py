--- conflicted
+++ resolved
@@ -1,9 +1,4 @@
-<<<<<<< HEAD
 from setuptools import setup, find_packages
-=======
-import re
-from setuptools import setup
->>>>>>> 82d7b2b7
 
 with open('README.md') as f:
     readme = f.read()
